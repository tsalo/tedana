"""
Run the "canonical" TE-Dependent ANAlysis workflow.
"""
import os
import sys
import os.path as op
import shutil
import logging
import datetime
from glob import glob

import argparse
import numpy as np
import pandas as pd
from scipy import stats
from threadpoolctl import threadpool_limits
from nilearn.masking import compute_epi_mask

from tedana import (decay, combine, decomposition, io, metrics,
                    reporting, selection, utils)
import tedana.gscontrol as gsc
from tedana.stats import computefeats2
from tedana.workflows.parser_utils import is_valid_file, check_tedpca_value, ContextFilter

LGR = logging.getLogger(__name__)
RepLGR = logging.getLogger('REPORT')
RefLGR = logging.getLogger('REFERENCES')


def _get_parser():
    """
    Parses command line inputs for tedana

    Returns
    -------
    parser.parse_args() : argparse dict
    """
    from ..info import __version__
    verstr = 'tedana v{}'.format(__version__)
    parser = argparse.ArgumentParser()
    # Argument parser follow templtate provided by RalphyZ
    # https://stackoverflow.com/a/43456577
    optional = parser._action_groups.pop()
    required = parser.add_argument_group('Required Arguments')
    required.add_argument('-d',
                          dest='data',
                          nargs='+',
                          metavar='FILE',
                          type=lambda x: is_valid_file(parser, x),
                          help=('Multi-echo dataset for analysis. May be a '
                                'single file with spatially concatenated data '
                                'or a set of echo-specific files, in the same '
                                'order as the TEs are listed in the -e '
                                'argument.'),
                          required=True)
    required.add_argument('-e',
                          dest='tes',
                          nargs='+',
                          metavar='TE',
                          type=float,
                          help='Echo times (in ms). E.g., 15.0 39.0 63.0',
                          required=True)
    optional.add_argument('--out-dir',
                          dest='out_dir',
                          type=str,
                          metavar='PATH',
                          help='Output directory.',
                          default='.')
    optional.add_argument('--mask',
                          dest='mask',
                          metavar='FILE',
                          type=lambda x: is_valid_file(parser, x),
                          help=("Binary mask of voxels to include in TE "
                                "Dependent ANAlysis. Must be in the same "
                                "space as `data`. If an explicit mask is not "
                                "provided, then Nilearn's compute_epi_mask "
                                "function will be used to derive a mask "
                                "from the first echo's data."),
                          default=None)
    optional.add_argument('--fittype',
                          dest='fittype',
                          action='store',
                          choices=['loglin', 'curvefit'],
                          help=('Desired T2*/S0 fitting method. '
                                '"loglin" means that a linear model is fit '
                                'to the log of the data. '
                                '"curvefit" means that a more computationally '
                                'demanding monoexponential model is fit '
                                'to the raw data. '
                                'Default is "loglin".'),
                          default='loglin')
    optional.add_argument('--combmode',
                          dest='combmode',
                          action='store',
                          choices=['t2s'],
                          help=('Combination scheme for TEs: '
                                't2s (Posse 1999, default)'),
                          default='t2s')
    optional.add_argument('--tedpca',
                          dest='tedpca',
                          type=check_tedpca_value,
                          help=('Method with which to select components in TEDPCA. '
                                'PCA decomposition with the mdl, kic and aic options '
                                'is based on a Moving Average (stationary Gaussian) '
                                'process and are ordered from most to least aggressive. '
                                "Users may also provide a float from 0 to 1, "
                                "in which case components will be selected based on the "
                                "cumulative variance explained. "
                                "Default='mdl'."),
                          default='mdl')
    optional.add_argument('--seed',
                          dest='fixed_seed',
                          metavar='INT',
                          type=int,
                          help=('Value used for random initialization of ICA '
                                'algorithm. Set to an integer value for '
                                'reproducible ICA results. Set to -1 for '
                                'varying results across ICA calls. '
                                'Default=42.'),
                          default=42)
    optional.add_argument('--maxit',
                          dest='maxit',
                          metavar='INT',
                          type=int,
                          help=('Maximum number of iterations for ICA.'),
                          default=500)
    optional.add_argument('--maxrestart',
                          dest='maxrestart',
                          metavar='INT',
                          type=int,
                          help=('Maximum number of attempts for ICA. If ICA '
                                'fails to converge, the fixed seed will be '
                                'updated and ICA will be run again. If '
                                'convergence is achieved before maxrestart '
                                'attempts, ICA will finish early.'),
                          default=10)
    optional.add_argument('--tedort',
                          dest='tedort',
                          action='store_true',
                          help=('Orthogonalize rejected components w.r.t. '
                                'accepted components prior to denoising.'),
                          default=False)
    optional.add_argument('--gscontrol',
                          dest='gscontrol',
                          required=False,
                          action='store',
                          nargs='+',
                          help=('Perform additional denoising to remove '
                                'spatially diffuse noise. Default is None. '
                                'This argument can be single value or a space '
                                'delimited list'),
                          choices=['mir', 'gsr'],
                          default=None)
    optional.add_argument('--no-reports',
                          dest='no_reports',
                          action='store_true',
                          help=('Creates a figures folder with static component '
                                'maps, timecourse plots and other diagnostic '
                                'images and displays these in an interactive '
                                'reporting framework'),
                          default=False)
    optional.add_argument('--png-cmap',
                          dest='png_cmap',
                          type=str,
                          help='Colormap for figures',
                          default='coolwarm')
    optional.add_argument('--verbose',
                          dest='verbose',
                          action='store_true',
                          help='Generate intermediate and additional files.',
                          default=False)
    optional.add_argument('--lowmem',
                          dest='low_mem',
                          action='store_true',
                          help=('Enables low-memory processing, including the '
                                'use of IncrementalPCA. May increase workflow '
                                'duration.'),
                          default=False)
    optional.add_argument('--n-threads',
                          dest='n_threads',
                          type=int,
                          action='store',
                          help=('Number of threads to use. Used by '
                                'threadpoolctl to set the parameter outside '
                                'of the workflow function. Higher numbers of '
                                'threads tend to slow down performance on '
                                'typical datasets. Default is 1.'),
                          default=1)
    optional.add_argument('--debug',
                          dest='debug',
                          action='store_true',
                          help=('Logs in the terminal will have increased '
                                'verbosity, and will also be written into '
                                'a .tsv file in the output directory.'),
                          default=False)
    optional.add_argument('--quiet',
                          dest='quiet',
                          help=argparse.SUPPRESS,
                          action='store_true',
                          default=False)
    optional.add_argument('-v', '--version', action='version', version=verstr)
    parser._action_groups.append(optional)

    rerungrp = parser.add_argument_group('Arguments for Rerunning the Workflow')
    rerungrp.add_argument('--t2smap',
                          dest='t2smap',
                          metavar='FILE',
                          type=lambda x: is_valid_file(parser, x),
                          help=('Precalculated T2* map in the same space as '
                                'the input data.'),
                          default=None)
    rerungrp.add_argument('--mix',
                          dest='mixm',
                          metavar='FILE',
                          type=lambda x: is_valid_file(parser, x),
                          help=('File containing mixing matrix. If not '
                                'provided, ME-PCA & ME-ICA is done.'),
                          default=None)
    rerungrp.add_argument('--ctab',
                          dest='ctab',
                          metavar='FILE',
                          type=lambda x: is_valid_file(parser, x),
                          help=('File containing a component table from which '
                                'to extract pre-computed classifications.'),
                          default=None)
    rerungrp.add_argument('--manacc',
                          dest='manacc',
                          metavar='INT',
                          type=int,
                          nargs='+',
                          help='List of manually accepted components.',
                          default=None)

    return parser


def tedana_workflow(data, tes, out_dir='.', mask=None,
                    fittype='loglin', combmode='t2s', tedpca='mdl',
                    fixed_seed=42, maxit=500, maxrestart=10,
                    tedort=False, gscontrol=None,
                    no_reports=False, png_cmap='coolwarm',
                    verbose=False, low_mem=False, debug=False, quiet=False,
                    t2smap=None, mixm=None, ctab=None, manacc=None):
    """
    Run the "canonical" TE-Dependent ANAlysis workflow.

    Parameters
    ----------
    data : :obj:`str` or :obj:`list` of :obj:`str`
        Either a single z-concatenated file (single-entry list or str) or a
        list of echo-specific files, in ascending order.
    tes : :obj:`list`
        List of echo times associated with data in milliseconds.
    out_dir : :obj:`str`, optional
        Output directory.
    mask : :obj:`str` or None, optional
        Binary mask of voxels to include in TE Dependent ANAlysis. Must be
        spatially aligned with `data`. If an explicit mask is not provided,
        then Nilearn's compute_epi_mask function will be used to derive a mask
        from the first echo's data.
    fittype : {'loglin', 'curvefit'}, optional
        Monoexponential fitting method. 'loglin' uses the the default linear
        fit to the log of the data. 'curvefit' uses a monoexponential fit to
        the raw data, which is slightly slower but may be more accurate.
        Default is 'loglin'.
    combmode : {'t2s'}, optional
        Combination scheme for TEs: 't2s' (Posse 1999, default).
    tedpca : {'mdl', 'aic', 'kic', 'kundu', 'kundu-stabilize', float}, optional
        Method with which to select components in TEDPCA.
        If a float is provided, then it is assumed to represent percentage of variance
        explained (0-1) to retain from PCA.
        Default is 'mdl'.
    tedort : :obj:`bool`, optional
        Orthogonalize rejected components w.r.t. accepted ones prior to
        denoising. Default is False.
    gscontrol : {None, 'mir', 'gsr'} or :obj:`list`, optional
        Perform additional denoising to remove spatially diffuse noise. Default
        is None.
    verbose : :obj:`bool`, optional
        Generate intermediate and additional files. Default is False.
    no_reports : obj:'bool', optional
        Do not generate .html reports and .png plots. Default is false such
        that reports are generated.
    png_cmap : obj:'str', optional
        Name of a matplotlib colormap to be used when generating figures.
        Cannot be used with --no-png. Default is 'coolwarm'.
    t2smap : :obj:`str`, optional
        Precalculated T2* map in the same space as the input data. Values in
        the map must be in seconds.
    mixm : :obj:`str` or None, optional
        File containing mixing matrix, to be used when re-running the workflow.
        If not provided, ME-PCA and ME-ICA are done. Default is None.
    ctab : :obj:`str` or None, optional
        File containing component table from which to extract pre-computed
        classifications, to be used with 'mixm' when re-running the workflow.
        Default is None.
    manacc : :obj:`list` of :obj:`int` or None, optional
        List of manually accepted components. Can be a list of the components
        numbers or None.
        Default is None.

    Other Parameters
    ----------------
    fixed_seed : :obj:`int`, optional
        Value passed to ``mdp.numx_rand.seed()``.
        Set to a positive integer value for reproducible ICA results;
        otherwise, set to -1 for varying results across calls.
    maxit : :obj:`int`, optional
        Maximum number of iterations for ICA. Default is 500.
    maxrestart : :obj:`int`, optional
        Maximum number of attempts for ICA. If ICA fails to converge, the
        fixed seed will be updated and ICA will be run again. If convergence
        is achieved before maxrestart attempts, ICA will finish early.
        Default is 10.
    low_mem : :obj:`bool`, optional
        Enables low-memory processing, including the use of IncrementalPCA.
        May increase workflow duration. Default is False.
    debug : :obj:`bool`, optional
        Whether to run in debugging mode or not. Default is False.
    quiet : :obj:`bool`, optional
        If True, suppresses logging/printing of messages. Default is False.

    Notes
    -----
    This workflow writes out several files. For a complete list of the files
    generated by this workflow, please visit
    https://tedana.readthedocs.io/en/latest/outputs.html
    """
    out_dir = op.abspath(out_dir)
    if not op.isdir(out_dir):
        os.mkdir(out_dir)

    # boilerplate
    basename = 'report'
    extension = 'txt'
    repname = op.join(out_dir, (basename + '.' + extension))
    repex = op.join(out_dir, (basename + '*'))
    previousreps = glob(repex)
    previousreps.sort(reverse=True)
    for f in previousreps:
        previousparts = op.splitext(f)
        newname = previousparts[0] + '_old' + previousparts[1]
        os.rename(f, newname)
    refname = op.join(out_dir, '_references.txt')

    # create logfile name
    basename = 'tedana_'
    extension = 'tsv'
    start_time = datetime.datetime.now().strftime('%Y-%m-%dT%H%M%S')
    logname = op.join(out_dir, (basename + start_time + '.' + extension))

    # set logging format
    log_formatter = logging.Formatter(
        '%(asctime)s\t%(name)-12s\t%(levelname)-8s\t%(message)s',
        datefmt='%Y-%m-%dT%H:%M:%S')
    text_formatter = logging.Formatter('%(message)s')

    # set up logging file and open it for writing
    log_handler = logging.FileHandler(logname)
    log_handler.setFormatter(log_formatter)
    # Removing handlers after basicConfig doesn't work, so we use filters
    # for the relevant handlers themselves.
    log_handler.addFilter(ContextFilter())
    logging.root.addHandler(log_handler)
    sh = logging.StreamHandler()
    sh.addFilter(ContextFilter())
    logging.root.addHandler(sh)

    if quiet:
        logging.root.setLevel(logging.WARNING)
    elif debug:
        logging.root.setLevel(logging.DEBUG)
    else:
        logging.root.setLevel(logging.INFO)

    # Loggers for report and references
    rep_handler = logging.FileHandler(repname)
    rep_handler.setFormatter(text_formatter)
    ref_handler = logging.FileHandler(refname)
    ref_handler.setFormatter(text_formatter)
    RepLGR.setLevel(logging.INFO)
    RepLGR.addHandler(rep_handler)
    RefLGR.setLevel(logging.INFO)
    RefLGR.addHandler(ref_handler)

    LGR.info('Using output directory: {}'.format(out_dir))

    # ensure tes are in appropriate format
    tes = [float(te) for te in tes]
    n_echos = len(tes)

    # Coerce gscontrol to list
    if not isinstance(gscontrol, list):
        gscontrol = [gscontrol]

    # Check value of tedpca *if* it is a float
    tedpca = check_tedpca_value(tedpca, is_parser=False)

    LGR.info('Loading input data: {}'.format([f for f in data]))
    catd, ref_img = io.load_data(data, n_echos=n_echos)
    n_samp, n_echos, n_vols = catd.shape
    LGR.debug('Resulting data shape: {}'.format(catd.shape))

    # check if TR is 0
    img_t_r = ref_img.header.get_zooms()[-1]
    if img_t_r == 0:
        raise IOError('Dataset has a TR of 0. This indicates incorrect'
                      ' header information. To correct this, we recommend'
                      ' using this snippet:'
                      '\n'
                      'https://gist.github.com/jbteves/032c87aeb080dd8de8861cb151bff5d6'
                      '\n'
                      'to correct your TR to the value it should be.')

    if mixm is not None and op.isfile(mixm):
        mixm = op.abspath(mixm)
        # Allow users to re-run on same folder
        if mixm != op.join(out_dir, 'ica_mixing.tsv'):
            shutil.copyfile(mixm, op.join(out_dir, 'ica_mixing.tsv'))
            shutil.copyfile(mixm, op.join(out_dir, op.basename(mixm)))
    elif mixm is not None:
        raise IOError('Argument "mixm" must be an existing file.')

    if ctab is not None and op.isfile(ctab):
        ctab = op.abspath(ctab)
        # Allow users to re-run on same folder
        if ctab != op.join(out_dir, 'ica_decomposition.json'):
            shutil.copyfile(ctab, op.join(out_dir, 'ica_decomposition.json'))
            shutil.copyfile(ctab, op.join(out_dir, op.basename(ctab)))
    elif ctab is not None:
        raise IOError('Argument "ctab" must be an existing file.')

    if ctab and not mixm:
        LGR.warning('Argument "ctab" requires argument "mixm".')
        ctab = None
    elif manacc is not None and not mixm:
        LGR.warning('Argument "manacc" requires argument "mixm".')
        manacc = None
    elif manacc is not None:
        # coerce to list of integers
        manacc = [int(m) for m in manacc]

    if t2smap is not None and op.isfile(t2smap):
        t2smap = op.abspath(t2smap)
        # Allow users to re-run on same folder
        if t2smap != op.join(out_dir, 'T2starmap.nii.gz'):
            shutil.copyfile(t2smap, op.join(out_dir, 'T2starmap.nii.gz'))
            shutil.copyfile(t2smap, op.join(out_dir, op.basename(t2smap)))
    elif t2smap is not None:
        raise IOError('Argument "t2smap" must be an existing file.')

    RepLGR.info("TE-dependence analysis was performed on input data.")
    if mask and not t2smap:
        # TODO: add affine check
        LGR.info('Using user-defined mask')
        RepLGR.info("A user-defined mask was applied to the data.")
    elif t2smap and not mask:
        LGR.info('Using user-defined T2* map to generate mask')
        t2s_limited_sec = utils.load_image(t2smap)
        t2s_limited = utils.sec2millisec(t2s_limited_sec)
        t2s_full = t2s_limited.copy()
        mask = (t2s_limited != 0).astype(int)
    elif t2smap and mask:
        LGR.info('Combining user-defined mask and T2* map to generate mask')
        t2s_limited_sec = utils.load_image(t2smap)
        t2s_limited = utils.sec2millisec(t2s_limited_sec)
        t2s_full = t2s_limited.copy()
        mask = utils.load_image(mask)
        mask[t2s_limited == 0] = 0  # reduce mask based on T2* map
    else:
        LGR.info('Computing EPI mask from first echo')
        first_echo_img = io.new_nii_like(ref_img, catd[:, 0, :])
        mask = compute_epi_mask(first_echo_img)
        RepLGR.info("An initial mask was generated from the first echo using "
                    "nilearn's compute_epi_mask function.")

    # Create an adaptive mask with at least 3 good echoes.
    mask, masksum = utils.make_adaptive_mask(catd, mask=mask, getsum=True, threshold=3)
    LGR.debug('Retaining {}/{} samples'.format(mask.sum(), n_samp))
    io.filewrite(
        masksum,
        op.join(out_dir, 'desc-adaptiveGoodSignal_mask.nii.gz'),
        ref_img
    )

    if t2smap is None:
        LGR.info('Computing T2* map')
        t2s_limited, s0_limited, t2s_full, s0_full = decay.fit_decay(
            catd, tes, mask, masksum, fittype)

        # set a hard cap for the T2* map
        # anything that is 10x higher than the 99.5 %ile will be reset to 99.5 %ile
        cap_t2s = stats.scoreatpercentile(t2s_limited.flatten(), 99.5,
                                          interpolation_method='lower')
        LGR.debug('Setting cap on T2* map at {:.5f}s'.format(
            utils.millisec2sec(cap_t2s)))
        t2s_limited[t2s_limited > cap_t2s * 10] = cap_t2s
        io.filewrite(
            utils.millisec2sec(t2s_limited),
            op.join(out_dir, 'T2starmap.nii.gz'),
            ref_img
        )
        io.filewrite(s0_limited, op.join(out_dir, 'S0map.nii.gz'), ref_img)

        if verbose:
            io.filewrite(
                utils.millisec2sec(t2s_full),
                op.join(out_dir, 'desc-full_T2starmap.nii.gz'),
                ref_img
            )
            io.filewrite(
                s0_full,
                op.join(out_dir, 'desc-full_S0map.nii.gz'),
                ref_img
            )

    # optimally combine data
    data_oc = combine.make_optcom(catd, tes, masksum, t2s=t2s_full, combmode=combmode)

    # regress out global signal unless explicitly not desired
    if 'gsr' in gscontrol:
        catd, data_oc = gsc.gscontrol_raw(catd, data_oc, n_echos, ref_img,
                                          out_dir=out_dir)

    io.filewrite(
        data_oc,
        op.join(out_dir, 'desc-optcom_bold.nii.gz'),
        ref_img
    )

    if mixm is None:
        # Identify and remove thermal noise from data
        dd, n_components = decomposition.tedpca(catd, data_oc, combmode, mask,
                                                masksum, t2s_full, ref_img,
                                                tes=tes, algorithm=tedpca,
                                                kdaw=10., rdaw=1.,
                                                out_dir=out_dir,
                                                verbose=verbose,
                                                low_mem=low_mem)
        if verbose:
            io.filewrite(
                utils.unmask(dd, mask),
                op.join(out_dir, 'desc-optcomPCAReduced_bold.nii.gz'),
                ref_img
            )

<<<<<<< HEAD
        LGR.info('Making second component selection guess from ICA results')
        # Estimate betas and compute selection metrics for mixing matrix
        # generated from dimensionally reduced data using full data (i.e., data
        # with thermal noise)
        comptable, metric_maps, betas, mmix = metrics.dependence_metrics(
                    catd, data_oc, mmix_orig, masksum, tes,
                    ref_img, reindex=True, label='ICA', out_dir=out_dir,
                    algorithm='kundu_v2', verbose=verbose)
=======
        # Perform ICA, calculate metrics, and apply decision tree
        # Restart when ICA fails to converge or too few BOLD components found
        keep_restarting = True
        n_restarts = 0
        seed = fixed_seed
        while keep_restarting:
            mmix_orig, seed = decomposition.tedica(
                dd, n_components, seed,
                maxit, maxrestart=(maxrestart - n_restarts)
            )
            seed += 1
            n_restarts = seed - fixed_seed

            # Estimate betas and compute selection metrics for mixing matrix
            # generated from dimensionally reduced data using full data (i.e., data
            # with thermal noise)
            LGR.info('Making second component selection guess from ICA results')
            comptable, metric_maps, betas, mmix = metrics.dependence_metrics(
                catd, data_oc, mmix_orig, masksum, tes,
                ref_img, reindex=True, label='meica_', out_dir=out_dir,
                algorithm='kundu_v2', verbose=verbose
            )
            comptable = metrics.kundu_metrics(comptable, metric_maps)
            comptable = selection.kundu_selection_v2(comptable, n_echos, n_vols)

            n_bold_comps = comptable[comptable.classification == 'accepted'].shape[0]
            if (n_restarts < maxrestart) and (n_bold_comps == 0):
                LGR.warning("No BOLD components found. Re-attempting ICA.")
            elif (n_bold_comps == 0):
                LGR.warning("No BOLD components found, but maximum number of restarts reached.")
                keep_restarting = False
            else:
                keep_restarting = False

        # Write out ICA files.
>>>>>>> 38973633
        comp_names = [io.add_decomp_prefix(comp, prefix='ica', max_value=comptable.index.max())
                      for comp in comptable.index.values]
        mixing_df = pd.DataFrame(data=mmix, columns=comp_names)
        mixing_df.to_csv(op.join(out_dir, 'desc-ICA_mixing.tsv'), sep='\t', index=False)
        betas_oc = utils.unmask(computefeats2(data_oc, mmix, mask), mask)
        io.filewrite(betas_oc,
                     op.join(out_dir, 'desc-ICAZ_components.nii.gz'),
                     ref_img)
    else:
        LGR.info('Using supplied mixing matrix from ICA')
        mmix_orig = pd.read_table(op.join(out_dir, 'desc-ICA_mixing.tsv')).values

        if ctab is None:
            comptable, metric_maps, betas, mmix = metrics.dependence_metrics(
                        catd, data_oc, mmix_orig, masksum, tes,
                        ref_img, label='ICA', out_dir=out_dir,
                        algorithm='kundu_v2', verbose=verbose)
            comptable = metrics.kundu_metrics(comptable, metric_maps)
            comptable = selection.kundu_selection_v2(comptable, n_echos, n_vols)
        else:
            mmix = mmix_orig.copy()
            comptable = io.load_comptable(ctab)
            if manacc is not None:
                comptable = selection.manual_selection(comptable, acc=manacc)
        betas_oc = utils.unmask(computefeats2(data_oc, mmix, mask), mask)
        io.filewrite(betas_oc,
                     op.join(out_dir, 'desc-ICAZ_components.nii.gz'),
                     ref_img)

    # Save component table
    comptable['Description'] = 'ICA fit to dimensionally-reduced optimally combined data.'
    mmix_dict = {}
    mmix_dict['Method'] = ('Independent components analysis with FastICA '
                           'algorithm implemented by sklearn. Components '
                           'are sorted by Kappa in descending order. '
                           'Component signs are flipped to best match the '
                           'data.')
    io.save_comptable(comptable, op.join(out_dir, 'desc-ICA_decomposition.json'),
                      label='ica', metadata=mmix_dict)

    if comptable[comptable.classification == 'accepted'].shape[0] == 0:
        LGR.warning('No BOLD components detected! Please check data and '
                    'results!')

    mmix_orig = mmix.copy()
    if tedort:
        acc_idx = comptable.loc[~comptable.classification.str.
                                contains('rejected')].index.values
        rej_idx = comptable.loc[comptable.classification.str.contains(
            'rejected')].index.values
        acc_ts = mmix[:, acc_idx]
        rej_ts = mmix[:, rej_idx]
        betas = np.linalg.lstsq(acc_ts, rej_ts, rcond=None)[0]
        pred_rej_ts = np.dot(acc_ts, betas)
        resid = rej_ts - pred_rej_ts
        mmix[:, rej_idx] = resid
        comp_names = [io.add_decomp_prefix(comp, prefix='ica', max_value=comptable.index.max())
                      for comp in comptable.index.values]
        mixing_df = pd.DataFrame(data=mmix, columns=comp_names)
        mixing_df.to_csv(
            op.join(out_dir, 'desc-ICAOrth_mixing.tsv'),
            sep='\t',
            index=False
        )
        RepLGR.info("Rejected components' time series were then "
                    "orthogonalized with respect to accepted components' time "
                    "series.")

    io.writeresults(data_oc,
                    mask=mask,
                    comptable=comptable,
                    mmix=mmix,
                    n_vols=n_vols,
                    ref_img=ref_img,
                    out_dir=out_dir)

    if 'mir' in gscontrol:
        gsc.minimum_image_regression(data_oc, mmix, mask, comptable, ref_img, out_dir=out_dir)

    if verbose:
        io.writeresults_echoes(catd, mmix, mask, comptable, ref_img, out_dir=out_dir)

    if not no_reports:
        LGR.info('Making figures folder with static component maps and '
                 'timecourse plots.')
        # make figure folder first
        if not op.isdir(op.join(out_dir, 'figures')):
            os.mkdir(op.join(out_dir, 'figures'))

        reporting.static_figures.comp_figures(data_oc, mask=mask,
                                              comptable=comptable,
                                              mmix=mmix_orig,
                                              ref_img=ref_img,
                                              out_dir=op.join(out_dir,
                                                              'figures'),
                                              png_cmap=png_cmap)

        if sys.version_info.major == 3 and sys.version_info.minor < 6:
            warn_msg = ("Reports requested but Python version is less than "
                        "3.6.0. Dynamic reports will not be generated.")
            LGR.warn(warn_msg)
        else:
            LGR.info('Generating dynamic report')
            reporting.generate_report(out_dir=out_dir, tr=img_t_r)

    LGR.info('Workflow completed')

    RepLGR.info("This workflow used numpy (Van Der Walt, Colbert, & "
                "Varoquaux, 2011), scipy (Jones et al., 2001), pandas "
                "(McKinney, 2010), scikit-learn (Pedregosa et al., 2011), "
                "nilearn, and nibabel (Brett et al., 2019).")
    RefLGR.info("Van Der Walt, S., Colbert, S. C., & Varoquaux, G. (2011). The "
                "NumPy array: a structure for efficient numerical computation. "
                "Computing in Science & Engineering, 13(2), 22.")
    RefLGR.info("Jones E, Oliphant E, Peterson P, et al. SciPy: Open Source "
                "Scientific Tools for Python, 2001-, http://www.scipy.org/")
    RefLGR.info("McKinney, W. (2010, June). Data structures for statistical "
                "computing in python. In Proceedings of the 9th Python in "
                "Science Conference (Vol. 445, pp. 51-56).")
    RefLGR.info("Pedregosa, F., Varoquaux, G., Gramfort, A., Michel, V., "
                "Thirion, B., Grisel, O., ... & Vanderplas, J. (2011). "
                "Scikit-learn: Machine learning in Python. Journal of machine "
                "learning research, 12(Oct), 2825-2830.")
    RefLGR.info("Brett, M., Markiewicz, C. J., Hanke, M., Côté, M.-A., "
                "Cipollini, B., McCarthy, P., … freec84. (2019, May 28). "
                "nipy/nibabel. Zenodo. http://doi.org/10.5281/zenodo.3233118")

    RepLGR.info("This workflow also used the Dice similarity index "
                "(Dice, 1945; Sørensen, 1948).")
    RefLGR.info("Dice, L. R. (1945). Measures of the amount of ecologic "
                "association between species. Ecology, 26(3), 297-302.")
    RefLGR.info("Sørensen, T. J. (1948). A method of establishing groups of "
                "equal amplitude in plant sociology based on similarity of "
                "species content and its application to analyses of the "
                "vegetation on Danish commons. I kommission hos E. Munksgaard.")

    with open(repname, 'r') as fo:
        report = [line.rstrip() for line in fo.readlines()]
        report = ' '.join(report)
    with open(refname, 'r') as fo:
        reference_list = sorted(list(set(fo.readlines())))
        references = '\n'.join(reference_list)
    report += '\n\nReferences:\n\n' + references
    with open(repname, 'w') as fo:
        fo.write(report)

    log_handler.close()
    logging.root.removeHandler(log_handler)
    sh.close()
    logging.root.removeHandler(sh)
    for local_logger in (RefLGR, RepLGR):
        for handler in local_logger.handlers[:]:
            handler.close()
            local_logger.removeHandler(handler)
    os.remove(refname)


def _main(argv=None):
    """Tedana entry point"""
    options = _get_parser().parse_args(argv)
    kwargs = vars(options)
    n_threads = kwargs.pop('n_threads')
    n_threads = None if n_threads == -1 else n_threads
    with threadpool_limits(limits=n_threads, user_api=None):
        tedana_workflow(**kwargs)


if __name__ == '__main__':
    _main()<|MERGE_RESOLUTION|>--- conflicted
+++ resolved
@@ -544,16 +544,6 @@
                 ref_img
             )
 
-<<<<<<< HEAD
-        LGR.info('Making second component selection guess from ICA results')
-        # Estimate betas and compute selection metrics for mixing matrix
-        # generated from dimensionally reduced data using full data (i.e., data
-        # with thermal noise)
-        comptable, metric_maps, betas, mmix = metrics.dependence_metrics(
-                    catd, data_oc, mmix_orig, masksum, tes,
-                    ref_img, reindex=True, label='ICA', out_dir=out_dir,
-                    algorithm='kundu_v2', verbose=verbose)
-=======
         # Perform ICA, calculate metrics, and apply decision tree
         # Restart when ICA fails to converge or too few BOLD components found
         keep_restarting = True
@@ -573,7 +563,7 @@
             LGR.info('Making second component selection guess from ICA results')
             comptable, metric_maps, betas, mmix = metrics.dependence_metrics(
                 catd, data_oc, mmix_orig, masksum, tes,
-                ref_img, reindex=True, label='meica_', out_dir=out_dir,
+                ref_img, reindex=True, label='ICA', out_dir=out_dir,
                 algorithm='kundu_v2', verbose=verbose
             )
             comptable = metrics.kundu_metrics(comptable, metric_maps)
@@ -589,7 +579,6 @@
                 keep_restarting = False
 
         # Write out ICA files.
->>>>>>> 38973633
         comp_names = [io.add_decomp_prefix(comp, prefix='ica', max_value=comptable.index.max())
                       for comp in comptable.index.values]
         mixing_df = pd.DataFrame(data=mmix, columns=comp_names)
