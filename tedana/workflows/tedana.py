--- conflicted
+++ resolved
@@ -444,19 +444,8 @@
     t2s_limited, s0_limited, t2s_full, s0_full = decay.fit_decay(
         catd, tes, mask, masksum, fittype)
 
-<<<<<<< HEAD
-    io.filewrite(t2s, op.join(out_dir, 't2sv.nii'), ref_img)
-    io.filewrite(s0, op.join(out_dir, 's0v.nii'), ref_img)
-=======
-    # set a hard cap for the T2* map
-    # anything that is 10x higher than the 99.5 %ile will be reset to 99.5 %ile
-    cap_t2s = stats.scoreatpercentile(t2s_limited.flatten(), 99.5,
-                                      interpolation_method='lower')
-    LGR.debug('Setting cap on T2* map at {:.5f}'.format(cap_t2s * 10))
-    t2s_limited[t2s_limited > cap_t2s * 10] = cap_t2s
     io.filewrite(t2s_limited, op.join(out_dir, 't2sv.nii'), ref_img)
     io.filewrite(s0_limited, op.join(out_dir, 's0v.nii'), ref_img)
->>>>>>> ce72cf13
 
     if verbose:
         io.filewrite(t2s_full, op.join(out_dir, 't2svG.nii'), ref_img)
