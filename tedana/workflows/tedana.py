"""
Run the "canonical" TE-Dependent ANAlysis workflow.
"""
import os
import sys
import os.path as op
import shutil
import logging
import datetime
from glob import glob

import argparse
import numpy as np
import pandas as pd
<<<<<<< HEAD
=======
from scipy import stats
from threadpoolctl import threadpool_limits
>>>>>>> ddaa4d5c
from nilearn.masking import compute_epi_mask

from tedana import (decay, combine, decomposition, io, metrics,
                    reporting, selection, utils)
import tedana.gscontrol as gsc
from tedana.stats import computefeats2
from tedana.workflows.parser_utils import is_valid_file, ContextFilter

LGR = logging.getLogger(__name__)
RepLGR = logging.getLogger('REPORT')
RefLGR = logging.getLogger('REFERENCES')


def _get_parser():
    """
    Parses command line inputs for tedana

    Returns
    -------
    parser.parse_args() : argparse dict
    """
    from ..info import __version__
    verstr = 'tedana v{}'.format(__version__)
    parser = argparse.ArgumentParser()
    # Argument parser follow templtate provided by RalphyZ
    # https://stackoverflow.com/a/43456577
    optional = parser._action_groups.pop()
    required = parser.add_argument_group('required arguments')
    required.add_argument('-d',
                          dest='data',
                          nargs='+',
                          metavar='FILE',
                          type=lambda x: is_valid_file(parser, x),
                          help=('Multi-echo dataset for analysis. May be a '
                                'single file with spatially concatenated data '
                                'or a set of echo-specific files, in the same '
                                'order as the TEs are listed in the -e '
                                'argument.'),
                          required=True)
    required.add_argument('-e',
                          dest='tes',
                          nargs='+',
                          metavar='TE',
                          type=float,
                          help='Echo times (in ms). E.g., 15.0 39.0 63.0',
                          required=True)
    optional.add_argument('--out-dir',
                          dest='out_dir',
                          type=str,
                          metavar='PATH',
                          help='Output directory.',
                          default='.')
    optional.add_argument('--mask',
                          dest='mask',
                          metavar='FILE',
                          type=lambda x: is_valid_file(parser, x),
                          help=("Binary mask of voxels to include in TE "
                                "Dependent ANAlysis. Must be in the same "
                                "space as `data`. If an explicit mask is not "
                                "provided, then Nilearn's compute_epi_mask "
                                "function will be used to derive a mask "
                                "from the first echo's data."),
                          default=None)
    optional.add_argument('--fittype',
                          dest='fittype',
                          action='store',
                          choices=['loglin', 'curvefit'],
                          help=('Desired T2*/S0 fitting method. '
                                '"loglin" means that a linear model is fit '
                                'to the log of the data. '
                                '"curvefit" means that a more computationally '
                                'demanding monoexponential model is fit '
                                'to the raw data. '
                                'Default is "loglin".'),
                          default='loglin')
    optional.add_argument('--combmode',
                          dest='combmode',
                          action='store',
                          choices=['t2s'],
                          help=('Combination scheme for TEs: '
                                't2s (Posse 1999, default)'),
                          default='t2s')
    optional.add_argument('--tedpca',
                          dest='tedpca',
                          help=('Method with which to select components in TEDPCA. '
                                'PCA decomposition with the mdl, kic and aic options '
                                'is based on a Moving Average (stationary Gaussian) '
                                'process and are ordered from most to least aggresive. '
                                'Default=\'mdl\'.'),
                          choices=['kundu', 'kundu-stabilize', 'mdl', 'aic', 'kic'],
                          default='mdl')
    optional.add_argument('--seed',
                          dest='fixed_seed',
                          metavar='INT',
                          type=int,
                          help=('Value used for random initialization of ICA '
                                'algorithm. Set to an integer value for '
                                'reproducible ICA results. Set to -1 for '
                                'varying results across ICA calls. '
                                'Default=42.'),
                          default=42)
    optional.add_argument('--maxit',
                          dest='maxit',
                          metavar='INT',
                          type=int,
                          help=('Maximum number of iterations for ICA.'),
                          default=500)
    optional.add_argument('--maxrestart',
                          dest='maxrestart',
                          metavar='INT',
                          type=int,
                          help=('Maximum number of attempts for ICA. If ICA '
                                'fails to converge, the fixed seed will be '
                                'updated and ICA will be run again. If '
                                'convergence is achieved before maxrestart '
                                'attempts, ICA will finish early.'),
                          default=10)
    optional.add_argument('--tedort',
                          dest='tedort',
                          action='store_true',
                          help=('Orthogonalize rejected components w.r.t. '
                                'accepted components prior to denoising.'),
                          default=False)
    optional.add_argument('--gscontrol',
                          dest='gscontrol',
                          required=False,
                          action='store',
                          nargs='+',
                          help=('Perform additional denoising to remove '
                                'spatially diffuse noise. Default is None. '
                                'This argument can be single value or a space '
                                'delimited list'),
                          choices=['t1c', 'gsr'],
                          default=None)
    optional.add_argument('--no-reports',
                          dest='no_reports',
                          action='store_true',
                          help=('Creates a figures folder with static component '
                                'maps, timecourse plots and other diagnostic '
                                'images and displays these in an interactive '
                                'reporting framework'),
                          default=False)
    optional.add_argument('--png-cmap',
                          dest='png_cmap',
                          type=str,
                          help='Colormap for figures',
                          default='coolwarm')
    optional.add_argument('--verbose',
                          dest='verbose',
                          action='store_true',
                          help='Generate intermediate and additional files.',
                          default=False)
    optional.add_argument('--lowmem',
                          dest='low_mem',
                          action='store_true',
                          help=('Enables low-memory processing, including the '
                                'use of IncrementalPCA. May increase workflow '
                                'duration.'),
                          default=False)
    optional.add_argument('--n-threads',
                          dest='n_threads',
                          type=int,
                          action='store',
                          help=('Number of threads to use. Used by '
                                'threadpoolctl to set the parameter outside '
                                'of the workflow function. Higher numbers of '
                                'threads tend to slow down performance on '
                                'typical datasets. Default is 1.'),
                          default=1)
    optional.add_argument('--debug',
                          dest='debug',
                          action='store_true',
                          help=('Logs in the terminal will have increased '
                                'verbosity, and will also be written into '
                                'a .tsv file in the output directory.'),
                          default=False)
    optional.add_argument('--quiet',
                          dest='quiet',
                          help=argparse.SUPPRESS,
                          action='store_true',
                          default=False)
    optional.add_argument('-v', '--version', action='version', version=verstr)
    parser._action_groups.append(optional)

    rerungrp = parser.add_argument_group('arguments for rerunning the workflow')
    rerungrp.add_argument('--t2smap',
                          dest='t2smap',
                          metavar='FILE',
                          type=lambda x: is_valid_file(parser, x),
                          help=('Precalculated T2* map in the same space as '
                                'the input data.'),
                          default=None)
    rerungrp.add_argument('--mix',
                          dest='mixm',
                          metavar='FILE',
                          type=lambda x: is_valid_file(parser, x),
                          help=('File containing mixing matrix. If not '
                                'provided, ME-PCA & ME-ICA is done.'),
                          default=None)
    rerungrp.add_argument('--ctab',
                          dest='ctab',
                          metavar='FILE',
                          type=lambda x: is_valid_file(parser, x),
                          help=('File containing a component table from which '
                                'to extract pre-computed classifications.'),
                          default=None)
    rerungrp.add_argument('--manacc',
                          dest='manacc',
                          help=('Comma separated list of manually '
                                'accepted components'),
                          default=None)

    return parser


def tedana_workflow(data, tes, out_dir='.', mask=None,
                    fittype='loglin', combmode='t2s', tedpca='mdl',
                    fixed_seed=42, maxit=500, maxrestart=10,
                    tedort=False, gscontrol=None,
                    no_reports=False, png_cmap='coolwarm',
                    verbose=False, low_mem=False, debug=False, quiet=False,
                    t2smap=None, mixm=None, ctab=None, manacc=None):
    """
    Run the "canonical" TE-Dependent ANAlysis workflow.

    Parameters
    ----------
    data : :obj:`str` or :obj:`list` of :obj:`str`
        Either a single z-concatenated file (single-entry list or str) or a
        list of echo-specific files, in ascending order.
    tes : :obj:`list`
        List of echo times associated with data in milliseconds.
    out_dir : :obj:`str`, optional
        Output directory.
    mask : :obj:`str` or None, optional
        Binary mask of voxels to include in TE Dependent ANAlysis. Must be
        spatially aligned with `data`. If an explicit mask is not provided,
        then Nilearn's compute_epi_mask function will be used to derive a mask
        from the first echo's data.
    fittype : {'loglin', 'curvefit'}, optional
        Monoexponential fitting method. 'loglin' uses the the default linear
        fit to the log of the data. 'curvefit' uses a monoexponential fit to
        the raw data, which is slightly slower but may be more accurate.
        Default is 'loglin'.
    combmode : {'t2s'}, optional
        Combination scheme for TEs: 't2s' (Posse 1999, default).
    tedpca : {'kundu', 'kundu-stabilize', 'mdl', 'aic', 'kic'}, optional
        Method with which to select components in TEDPCA. Default is 'mdl'.
    tedort : :obj:`bool`, optional
        Orthogonalize rejected components w.r.t. accepted ones prior to
        denoising. Default is False.
    gscontrol : {None, 't1c', 'gsr'} or :obj:`list`, optional
        Perform additional denoising to remove spatially diffuse noise. Default
        is None.
    verbose : :obj:`bool`, optional
        Generate intermediate and additional files. Default is False.
    no_reports : obj:'bool', optional
        Do not generate .html reports and .png plots. Default is false such
        that reports are generated.
    png_cmap : obj:'str', optional
        Name of a matplotlib colormap to be used when generating figures.
        Cannot be used with --no-png. Default is 'coolwarm'.
    t2smap : :obj:`str`, optional
        Precalculated T2* map in the same space as the input data. Values in
        the map must be in seconds.
    mixm : :obj:`str` or None, optional
        File containing mixing matrix, to be used when re-running the workflow.
        If not provided, ME-PCA and ME-ICA are done. Default is None.
    ctab : :obj:`str` or None, optional
        File containing component table from which to extract pre-computed
        classifications, to be used with 'mixm' when re-running the workflow.
        Default is None.
    manacc : :obj:`list`, :obj:`str`, or None, optional
        List of manually accepted components. Can be a list of the components,
        a comma-separated string with component numbers, or None. Default is
        None.

    Other Parameters
    ----------------
    fixed_seed : :obj:`int`, optional
        Value passed to ``mdp.numx_rand.seed()``.
        Set to a positive integer value for reproducible ICA results;
        otherwise, set to -1 for varying results across calls.
    maxit : :obj:`int`, optional
        Maximum number of iterations for ICA. Default is 500.
    maxrestart : :obj:`int`, optional
        Maximum number of attempts for ICA. If ICA fails to converge, the
        fixed seed will be updated and ICA will be run again. If convergence
        is achieved before maxrestart attempts, ICA will finish early.
        Default is 10.
    low_mem : :obj:`bool`, optional
        Enables low-memory processing, including the use of IncrementalPCA.
        May increase workflow duration. Default is False.
    debug : :obj:`bool`, optional
        Whether to run in debugging mode or not. Default is False.
    quiet : :obj:`bool`, optional
        If True, suppresses logging/printing of messages. Default is False.

    Notes
    -----
    This workflow writes out several files. For a complete list of the files
    generated by this workflow, please visit
    https://tedana.readthedocs.io/en/latest/outputs.html
    """
    out_dir = op.abspath(out_dir)
    if not op.isdir(out_dir):
        os.mkdir(out_dir)

    # boilerplate
    basename = 'report'
    extension = 'txt'
    repname = op.join(out_dir, (basename + '.' + extension))
    repex = op.join(out_dir, (basename + '*'))
    previousreps = glob(repex)
    previousreps.sort(reverse=True)
    for f in previousreps:
        previousparts = op.splitext(f)
        newname = previousparts[0] + '_old' + previousparts[1]
        os.rename(f, newname)
    refname = op.join(out_dir, '_references.txt')

    # create logfile name
    basename = 'tedana_'
    extension = 'tsv'
    start_time = datetime.datetime.now().strftime('%Y-%m-%dT%H%M%S')
    logname = op.join(out_dir, (basename + start_time + '.' + extension))

    # set logging format
    log_formatter = logging.Formatter(
        '%(asctime)s\t%(name)-12s\t%(levelname)-8s\t%(message)s',
        datefmt='%Y-%m-%dT%H:%M:%S')
    text_formatter = logging.Formatter('%(message)s')

    # set up logging file and open it for writing
    log_handler = logging.FileHandler(logname)
    log_handler.setFormatter(log_formatter)
    # Removing handlers after basicConfig doesn't work, so we use filters
    # for the relevant handlers themselves.
    log_handler.addFilter(ContextFilter())
    sh = logging.StreamHandler()
    sh.addFilter(ContextFilter())

    if quiet:
        logging.basicConfig(level=logging.WARNING,
                            handlers=[log_handler, sh])
    elif debug:
        logging.basicConfig(level=logging.DEBUG,
                            handlers=[log_handler, sh])
    else:
        logging.basicConfig(level=logging.INFO,
                            handlers=[log_handler, sh])

    # Loggers for report and references
    rep_handler = logging.FileHandler(repname)
    rep_handler.setFormatter(text_formatter)
    ref_handler = logging.FileHandler(refname)
    ref_handler.setFormatter(text_formatter)
    RepLGR.setLevel(logging.INFO)
    RepLGR.addHandler(rep_handler)
    RepLGR.setLevel(logging.INFO)
    RefLGR.addHandler(ref_handler)

    LGR.info('Using output directory: {}'.format(out_dir))

    # ensure tes are in appropriate format
    tes = [float(te) for te in tes]
    n_echos = len(tes)

    # Coerce gscontrol to list
    if not isinstance(gscontrol, list):
        gscontrol = [gscontrol]

    LGR.info('Loading input data: {}'.format([f for f in data]))
    catd, ref_img = io.load_data(data, n_echos=n_echos)
    n_samp, n_echos, n_vols = catd.shape
    LGR.debug('Resulting data shape: {}'.format(catd.shape))

    # check if TR is 0
    img_t_r = ref_img.header.get_zooms()[-1]
    if img_t_r == 0:
        raise IOError('Dataset has a TR of 0. This indicates incorrect'
                      ' header information. To correct this, we recommend'
                      ' using this snippet:'
                      '\n'
                      'https://gist.github.com/jbteves/032c87aeb080dd8de8861cb151bff5d6'
                      '\n'
                      'to correct your TR to the value it should be.')

    if mixm is not None and op.isfile(mixm):
        mixm = op.abspath(mixm)
        # Allow users to re-run on same folder
        if mixm != op.join(out_dir, 'ica_mixing.tsv'):
            shutil.copyfile(mixm, op.join(out_dir, 'ica_mixing.tsv'))
            shutil.copyfile(mixm, op.join(out_dir, op.basename(mixm)))
    elif mixm is not None:
        raise IOError('Argument "mixm" must be an existing file.')

    if ctab is not None and op.isfile(ctab):
        ctab = op.abspath(ctab)
        # Allow users to re-run on same folder
        if ctab != op.join(out_dir, 'ica_decomposition.json'):
            shutil.copyfile(ctab, op.join(out_dir, 'ica_decomposition.json'))
            shutil.copyfile(ctab, op.join(out_dir, op.basename(ctab)))
    elif ctab is not None:
        raise IOError('Argument "ctab" must be an existing file.')

    if isinstance(manacc, str):
        manacc = [int(comp) for comp in manacc.split(',')]

    if ctab and not mixm:
        LGR.warning('Argument "ctab" requires argument "mixm".')
        ctab = None
    elif manacc is not None and not mixm:
        LGR.warning('Argument "manacc" requires argument "mixm".')
        manacc = None

    if t2smap is not None and op.isfile(t2smap):
        t2smap = op.abspath(t2smap)
        # Allow users to re-run on same folder
        if t2smap != op.join(out_dir, 't2sv.nii.gz'):
            shutil.copyfile(t2smap, op.join(out_dir, 't2sv.nii.gz'))
            shutil.copyfile(t2smap, op.join(out_dir, op.basename(t2smap)))
    elif t2smap is not None:
        raise IOError('Argument "t2smap" must be an existing file.')

    RepLGR.info("TE-dependence analysis was performed on input data.")
    if mask and not t2smap:
        # TODO: add affine check
        LGR.info('Using user-defined mask')
        RepLGR.info("A user-defined mask was applied to the data.")
    elif t2smap and not mask:
        LGR.info('Using user-defined T2* map to generate mask')
        t2s_limited_sec = utils.load_image(t2smap)
        t2s_limited = utils.sec2millisec(t2s_limited_sec)
        t2s_full = t2s_limited.copy()
        mask = (t2s_limited != 0).astype(int)
    elif t2smap and mask:
        LGR.info('Combining user-defined mask and T2* map to generate mask')
        t2s_limited_sec = utils.load_image(t2smap)
        t2s_limited = utils.sec2millisec(t2s_limited_sec)
        t2s_full = t2s_limited.copy()
        mask = utils.load_image(mask)
        mask[t2s_limited == 0] = 0  # reduce mask based on T2* map
    else:
        LGR.info('Computing EPI mask from first echo')
        first_echo_img = io.new_nii_like(ref_img, catd[:, 0, :])
        mask = compute_epi_mask(first_echo_img)
        RepLGR.info("An initial mask was generated from the first echo using "
                    "nilearn's compute_epi_mask function.")

    mask, masksum = utils.make_adaptive_mask(catd, mask=mask, getsum=True)
    LGR.debug('Retaining {}/{} samples'.format(mask.sum(), n_samp))
    io.filewrite(masksum, op.join(out_dir, 'adaptive_mask.nii'), ref_img)

    if t2smap is None:
        LGR.info('Computing T2* map')
        t2s_limited, s0_limited, t2s_full, s0_full = decay.fit_decay(
            catd, tes, mask, masksum, fittype)
<<<<<<< HEAD
        io.filewrite(t2s_limited, op.join(out_dir, 't2sv.nii'), ref_img)
=======

        # set a hard cap for the T2* map
        # anything that is 10x higher than the 99.5 %ile will be reset to 99.5 %ile
        cap_t2s = stats.scoreatpercentile(t2s_limited.flatten(), 99.5,
                                          interpolation_method='lower')
        LGR.debug('Setting cap on T2* map at {:.5f}s'.format(
            utils.millisec2sec(cap_t2s)))
        t2s_limited[t2s_limited > cap_t2s * 10] = cap_t2s
        io.filewrite(utils.millisec2sec(t2s_limited), op.join(out_dir, 't2sv.nii'), ref_img)
>>>>>>> ddaa4d5c
        io.filewrite(s0_limited, op.join(out_dir, 's0v.nii'), ref_img)

        if verbose:
            io.filewrite(utils.millisec2sec(t2s_full), op.join(out_dir, 't2svG.nii'), ref_img)
            io.filewrite(s0_full, op.join(out_dir, 's0vG.nii'), ref_img)

    # optimally combine data
    data_oc = combine.make_optcom(catd, tes, masksum, t2s=t2s_full, combmode=combmode)

    # regress out global signal unless explicitly not desired
    if 'gsr' in gscontrol:
        catd, data_oc = gsc.gscontrol_raw(catd, data_oc, n_echos, ref_img,
                                          out_dir=out_dir)

    if mixm is None:
        # Identify and remove thermal noise from data
        dd, n_components = decomposition.tedpca(catd, data_oc, combmode, mask,
                                                masksum, t2s_full, ref_img,
                                                tes=tes, algorithm=tedpca,
                                                kdaw=10., rdaw=1.,
                                                out_dir=out_dir,
                                                verbose=verbose,
                                                low_mem=low_mem)
        mmix_orig = decomposition.tedica(dd, n_components, fixed_seed,
                                         maxit, maxrestart)

        if verbose:
            io.filewrite(utils.unmask(dd, mask),
                         op.join(out_dir, 'ts_OC_whitened.nii.gz'), ref_img)

        LGR.info('Making second component selection guess from ICA results')
<<<<<<< HEAD
        required_metrics = [
            'kappa', 'rho', 'countnoise', 'countsigFT2', 'countsigFS0',
            'dice_FT2', 'dice_FS0', 'signal-noise_t',
            'variance explained', 'normalized variance explained',
            'd_table_score'
        ]
        comptable, mmix = metrics.collect.generate_metrics(
            catd, data_oc, mmix_orig, mask, tes, ref_img,
            metrics=required_metrics, sort_by='kappa', ascending=False
        )

=======
        # Estimate betas and compute selection metrics for mixing matrix
        # generated from dimensionally reduced data using full data (i.e., data
        # with thermal noise)
        comptable, metric_maps, betas, mmix = metrics.dependence_metrics(
                    catd, data_oc, mmix_orig, masksum, tes,
                    ref_img, reindex=True, label='meica_', out_dir=out_dir,
                    algorithm='kundu_v2', verbose=verbose)
>>>>>>> ddaa4d5c
        comp_names = [io.add_decomp_prefix(comp, prefix='ica', max_value=comptable.index.max())
                      for comp in comptable.index.values]
        mixing_df = pd.DataFrame(data=mmix, columns=comp_names)
        mixing_df.to_csv(op.join(out_dir, 'ica_mixing.tsv'), sep='\t', index=False)
        betas_oc = utils.unmask(computefeats2(data_oc, mmix, mask), mask)
        io.filewrite(betas_oc,
                     op.join(out_dir, 'ica_components.nii.gz'),
                     ref_img)
        comptable = selection.kundu_selection_v2(comptable, n_echos, n_vols)
    else:
        LGR.info('Using supplied mixing matrix from ICA')
        mmix_orig = pd.read_table(op.join(out_dir, 'ica_mixing.tsv')).values

        if ctab is None:
<<<<<<< HEAD
            required_metrics = [
                'kappa', 'rho', 'countnoise', 'countsigFT2', 'countsigFS0',
                'dice_FT2', 'dice_FS0', 'signal-noise_t',
                'variance explained', 'normalized variance explained',
                'd_table_score'
            ]
            comptable, mmix = metrics.collect.generate_metrics(
                catd, data_oc, mmix_orig, mask, tes, ref_img,
                metrics=required_metrics, sort_by='kappa', ascending=False
            )
=======
            comptable, metric_maps, betas, mmix = metrics.dependence_metrics(
                        catd, data_oc, mmix_orig, masksum, tes,
                        ref_img, label='meica_', out_dir=out_dir,
                        algorithm='kundu_v2', verbose=verbose)
            comptable = metrics.kundu_metrics(comptable, metric_maps)
>>>>>>> ddaa4d5c
            comptable = selection.kundu_selection_v2(comptable, n_echos, n_vols)
        else:
            mmix = mmix_orig.copy()
            comptable = io.load_comptable(ctab)
            if manacc is not None:
                comptable = selection.manual_selection(comptable, acc=manacc)
        betas_oc = utils.unmask(computefeats2(data_oc, mmix, mask), mask)
        io.filewrite(betas_oc,
                     op.join(out_dir, 'ica_components.nii.gz'),
                     ref_img)

    # Save decomposition
    comptable['Description'] = 'ICA fit to dimensionally-reduced optimally combined data.'
    mmix_dict = {}
    mmix_dict['Method'] = ('Independent components analysis with FastICA '
                           'algorithm implemented by sklearn. Components '
                           'are sorted by Kappa in descending order. '
                           'Component signs are flipped to best match the '
                           'data.')
    io.save_comptable(comptable, op.join(out_dir, 'ica_decomposition.json'),
                      label='ica', metadata=mmix_dict)

    if comptable[comptable.classification == 'accepted'].shape[0] == 0:
        LGR.warning('No BOLD components detected! Please check data and '
                    'results!')

    mmix_orig = mmix.copy()
    if tedort:
        acc_idx = comptable.loc[~comptable.classification.str.
                                contains('rejected')].index.values
        rej_idx = comptable.loc[comptable.classification.str.contains(
            'rejected')].index.values
        acc_ts = mmix[:, acc_idx]
        rej_ts = mmix[:, rej_idx]
        betas = np.linalg.lstsq(acc_ts, rej_ts, rcond=None)[0]
        pred_rej_ts = np.dot(acc_ts, betas)
        resid = rej_ts - pred_rej_ts
        mmix[:, rej_idx] = resid
        comp_names = [io.add_decomp_prefix(comp, prefix='ica', max_value=comptable.index.max())
                      for comp in comptable.index.values]
        mixing_df = pd.DataFrame(data=mmix, columns=comp_names)
        mixing_df.to_csv(op.join(out_dir, 'ica_orth_mixing.tsv'), sep='\t', index=False)
        RepLGR.info("Rejected components' time series were then "
                    "orthogonalized with respect to accepted components' time "
                    "series.")

    io.writeresults(data_oc,
                    mask=mask,
                    comptable=comptable,
                    mmix=mmix,
                    n_vols=n_vols,
                    ref_img=ref_img,
                    out_dir=out_dir)

    if 't1c' in gscontrol:
        gsc.gscontrol_mmix(data_oc, mmix, mask, comptable, ref_img, out_dir=out_dir)

    if verbose:
        io.writeresults_echoes(catd, mmix, mask, comptable, ref_img, out_dir=out_dir)

    if not no_reports:
        LGR.info('Making figures folder with static component maps and '
                 'timecourse plots.')
        # make figure folder first
        if not op.isdir(op.join(out_dir, 'figures')):
            os.mkdir(op.join(out_dir, 'figures'))

        reporting.static_figures.comp_figures(data_oc, mask=mask,
                                              comptable=comptable,
                                              mmix=mmix_orig,
                                              ref_img=ref_img,
                                              out_dir=op.join(out_dir,
                                                              'figures'),
                                              png_cmap=png_cmap)

        if sys.version_info.major == 3 and sys.version_info.minor < 6:
            warn_msg = ("Reports requested but Python version is less than "
                        "3.6.0. Dynamic reports will not be generated.")
            LGR.warn(warn_msg)
        else:
            LGR.info('Generating dynamic report')
            reporting.generate_report(out_dir=out_dir, tr=img_t_r)

    LGR.info('Workflow completed')

    RepLGR.info("This workflow used numpy (Van Der Walt, Colbert, & "
                "Varoquaux, 2011), scipy (Jones et al., 2001), pandas "
                "(McKinney, 2010), scikit-learn (Pedregosa et al., 2011), "
                "nilearn, and nibabel (Brett et al., 2019).")
    RefLGR.info("Van Der Walt, S., Colbert, S. C., & Varoquaux, G. (2011). The "
                "NumPy array: a structure for efficient numerical computation. "
                "Computing in Science & Engineering, 13(2), 22.")
    RefLGR.info("Jones E, Oliphant E, Peterson P, et al. SciPy: Open Source "
                "Scientific Tools for Python, 2001-, http://www.scipy.org/")
    RefLGR.info("McKinney, W. (2010, June). Data structures for statistical "
                "computing in python. In Proceedings of the 9th Python in "
                "Science Conference (Vol. 445, pp. 51-56).")
    RefLGR.info("Pedregosa, F., Varoquaux, G., Gramfort, A., Michel, V., "
                "Thirion, B., Grisel, O., ... & Vanderplas, J. (2011). "
                "Scikit-learn: Machine learning in Python. Journal of machine "
                "learning research, 12(Oct), 2825-2830.")
    RefLGR.info("Brett, M., Markiewicz, C. J., Hanke, M., Côté, M.-A., "
                "Cipollini, B., McCarthy, P., … freec84. (2019, May 28). "
                "nipy/nibabel. Zenodo. http://doi.org/10.5281/zenodo.3233118")

    RepLGR.info("This workflow also used the Dice similarity index "
                "(Dice, 1945; Sørensen, 1948).")
    RefLGR.info("Dice, L. R. (1945). Measures of the amount of ecologic "
                "association between species. Ecology, 26(3), 297-302.")
    RefLGR.info("Sørensen, T. J. (1948). A method of establishing groups of "
                "equal amplitude in plant sociology based on similarity of "
                "species content and its application to analyses of the "
                "vegetation on Danish commons. I kommission hos E. Munksgaard.")

    with open(repname, 'r') as fo:
        report = [line.rstrip() for line in fo.readlines()]
        report = ' '.join(report)
    with open(refname, 'r') as fo:
        reference_list = sorted(list(set(fo.readlines())))
        references = '\n'.join(reference_list)
    report += '\n\nReferences:\n\n' + references
    with open(repname, 'w') as fo:
        fo.write(report)
    os.remove(refname)

    for handler in logging.root.handlers[:]:
        logging.root.removeHandler(handler)


def _main(argv=None):
    """Tedana entry point"""
    options = _get_parser().parse_args(argv)
    kwargs = vars(options)
    n_threads = kwargs.pop('n_threads')
    n_threads = None if n_threads == -1 else n_threads
    with threadpool_limits(limits=n_threads, user_api=None):
        tedana_workflow(**kwargs)


if __name__ == '__main__':
    _main()<|MERGE_RESOLUTION|>--- conflicted
+++ resolved
@@ -12,11 +12,8 @@
 import argparse
 import numpy as np
 import pandas as pd
-<<<<<<< HEAD
-=======
 from scipy import stats
 from threadpoolctl import threadpool_limits
->>>>>>> ddaa4d5c
 from nilearn.masking import compute_epi_mask
 
 from tedana import (decay, combine, decomposition, io, metrics,
@@ -475,9 +472,6 @@
         LGR.info('Computing T2* map')
         t2s_limited, s0_limited, t2s_full, s0_full = decay.fit_decay(
             catd, tes, mask, masksum, fittype)
-<<<<<<< HEAD
-        io.filewrite(t2s_limited, op.join(out_dir, 't2sv.nii'), ref_img)
-=======
 
         # set a hard cap for the T2* map
         # anything that is 10x higher than the 99.5 %ile will be reset to 99.5 %ile
@@ -487,7 +481,6 @@
             utils.millisec2sec(cap_t2s)))
         t2s_limited[t2s_limited > cap_t2s * 10] = cap_t2s
         io.filewrite(utils.millisec2sec(t2s_limited), op.join(out_dir, 't2sv.nii'), ref_img)
->>>>>>> ddaa4d5c
         io.filewrite(s0_limited, op.join(out_dir, 's0v.nii'), ref_img)
 
         if verbose:
@@ -519,7 +512,6 @@
                          op.join(out_dir, 'ts_OC_whitened.nii.gz'), ref_img)
 
         LGR.info('Making second component selection guess from ICA results')
-<<<<<<< HEAD
         required_metrics = [
             'kappa', 'rho', 'countnoise', 'countsigFT2', 'countsigFS0',
             'dice_FT2', 'dice_FS0', 'signal-noise_t',
@@ -531,15 +523,6 @@
             metrics=required_metrics, sort_by='kappa', ascending=False
         )
 
-=======
-        # Estimate betas and compute selection metrics for mixing matrix
-        # generated from dimensionally reduced data using full data (i.e., data
-        # with thermal noise)
-        comptable, metric_maps, betas, mmix = metrics.dependence_metrics(
-                    catd, data_oc, mmix_orig, masksum, tes,
-                    ref_img, reindex=True, label='meica_', out_dir=out_dir,
-                    algorithm='kundu_v2', verbose=verbose)
->>>>>>> ddaa4d5c
         comp_names = [io.add_decomp_prefix(comp, prefix='ica', max_value=comptable.index.max())
                       for comp in comptable.index.values]
         mixing_df = pd.DataFrame(data=mmix, columns=comp_names)
@@ -554,7 +537,6 @@
         mmix_orig = pd.read_table(op.join(out_dir, 'ica_mixing.tsv')).values
 
         if ctab is None:
-<<<<<<< HEAD
             required_metrics = [
                 'kappa', 'rho', 'countnoise', 'countsigFT2', 'countsigFS0',
                 'dice_FT2', 'dice_FS0', 'signal-noise_t',
@@ -565,13 +547,6 @@
                 catd, data_oc, mmix_orig, mask, tes, ref_img,
                 metrics=required_metrics, sort_by='kappa', ascending=False
             )
-=======
-            comptable, metric_maps, betas, mmix = metrics.dependence_metrics(
-                        catd, data_oc, mmix_orig, masksum, tes,
-                        ref_img, label='meica_', out_dir=out_dir,
-                        algorithm='kundu_v2', verbose=verbose)
-            comptable = metrics.kundu_metrics(comptable, metric_maps)
->>>>>>> ddaa4d5c
             comptable = selection.kundu_selection_v2(comptable, n_echos, n_vols)
         else:
             mmix = mmix_orig.copy()
