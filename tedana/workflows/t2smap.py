"""Estimate T2 and S0, and optimally combine data across TEs."""

import argparse
import logging
import os
import os.path as op
import sys

import numpy as np
from nilearn.masking import compute_epi_mask
from scipy import stats
from threadpoolctl import threadpool_limits

from tedana import __version__, combine, decay, io, utils
from tedana.workflows.parser_utils import is_valid_file

LGR = logging.getLogger("GENERAL")
RepLGR = logging.getLogger("REPORT")


def _get_parser():
    """Parse command line inputs for t2smap.

    Returns
    -------
    parser.parse_args() : argparse dict
    """
    parser = argparse.ArgumentParser(formatter_class=argparse.ArgumentDefaultsHelpFormatter)
    # Argument parser follow template provided by RalphyZ
    # https://stackoverflow.com/a/43456577
    optional = parser._action_groups.pop()
    required = parser.add_argument_group("Required Arguments")
    required.add_argument(
        "-d",
        dest="data",
        nargs="+",
        metavar="FILE",
        type=lambda x: is_valid_file(parser, x),
        help=(
            "Multi-echo dataset for analysis. May be a "
            "single file with spatially concatenated data "
            "or a set of echo-specific files, in the same "
            "order as the TEs are listed in the -e "
            "argument."
        ),
        required=True,
    )
    required.add_argument(
        "-e",
        dest="tes",
        nargs="+",
        metavar="TE",
        type=float,
        help="Echo times (in ms). E.g., 15.0 39.0 63.0",
        required=True,
    )
    optional.add_argument(
        "--out-dir",
        dest="out_dir",
        type=str,
        metavar="PATH",
        help="Output directory.",
        default=".",
    )
    optional.add_argument(
        "--mask",
        dest="mask",
        metavar="FILE",
        type=lambda x: is_valid_file(parser, x),
        help=(
            "Binary mask of voxels to include in TE "
            "Dependent ANAlysis. Must be in the same "
            "space as `data`."
        ),
        default=None,
    )
    optional.add_argument(
        "--prefix", dest="prefix", type=str, help="Prefix for filenames generated.", default=""
    )
    optional.add_argument(
        "--convention",
        dest="convention",
        action="store",
        choices=["orig", "bids"],
        help=("Filenaming convention. bids will use the latest BIDS derivatives version."),
        default="bids",
    )
    optional.add_argument(
        "--masktype",
        dest="masktype",
        required=False,
        action="store",
        nargs="+",
        help="Method(s) by which to define the adaptive mask.",
        choices=["dropout", "decay", "none"],
        default=["dropout"],
    )
    optional.add_argument(
        "--fittype",
        dest="fittype",
        action="store",
        choices=["loglin", "curvefit"],
        help=(
            "Desired T2*/S0 fitting method. "
            '"loglin" means that a linear model is fit '
            "to the log of the data. "
            '"curvefit" means that a more computationally '
            "demanding monoexponential model is fit "
            "to the raw data. "
        ),
        default="loglin",
    )
    optional.add_argument(
        "--fitmode",
        dest="fitmode",
        action="store",
        choices=["all", "ts"],
        help=(
            "Monoexponential model fitting scheme. "
            '"all" means that the model is fit, per voxel, '
            "across all timepoints. "
            '"ts" means that the model is fit, per voxel '
            "and per timepoint."
        ),
        default="all",
    )
    optional.add_argument(
        "--combmode",
        dest="combmode",
        action="store",
        choices=["t2s", "paid"],
        help=("Combination scheme for TEs: t2s (Posse 1999), paid (Poser)"),
        default="t2s",
    )
    optional.add_argument(
        "--n-threads",
        dest="n_threads",
        type=int,
        action="store",
        help=(
            "Number of threads to use. Used by "
            "threadpoolctl to set the parameter outside "
            "of the workflow function. Higher numbers of "
            "threads tend to slow down performance on "
            "typical datasets."
        ),
        default=1,
    )
    optional.add_argument(
        "--debug", dest="debug", help=argparse.SUPPRESS, action="store_true", default=False
    )
    optional.add_argument(
        "--quiet", dest="quiet", help=argparse.SUPPRESS, action="store_true", default=False
    )
    parser._action_groups.append(optional)
    return parser


def t2smap_workflow(
    data,
    tes,
    out_dir=".",
    mask=None,
    prefix="",
    convention="bids",
    masktype=["dropout"],
    fittype="loglin",
    fitmode="all",
    combmode="t2s",
    debug=False,
    quiet=False,
    t2smap_command=None,
):
    """
    Estimate T2 and S0, and optimally combine data across TEs.

    Please remember to cite :footcite:t:`dupre2021te`.

    Parameters
    ----------
    data : :obj:`str` or :obj:`list` of :obj:`str`
        Either a single z-concatenated file (single-entry list or str) or a
        list of echo-specific files, in ascending order.
    tes : :obj:`list`
        List of echo times associated with data in milliseconds.
    out_dir : :obj:`str`, optional
        Output directory.
    mask : :obj:`str`, optional
        Binary mask of voxels to include in TE Dependent ANAlysis. Must be spatially
        aligned with `data`.
    masktype : :obj:`list` with 'dropout' and/or 'decay' or None, optional
        Method(s) by which to define the adaptive mask. Default is ["dropout"].
    fittype : {'loglin', 'curvefit'}, optional
        Monoexponential fitting method.
        'loglin' means to use the the default linear fit to the log of
        the data.
        'curvefit' means to use a monoexponential fit to the raw data,
        which is slightly slower but may be more accurate.
    fitmode : {'all', 'ts'}, optional
        Monoexponential model fitting scheme.
        'all' means that the model is fit, per voxel, across all timepoints.
        'ts' means that the model is fit, per voxel and per timepoint.
        Default is 'all'.
    combmode : {'t2s', 'paid'}, optional
        Combination scheme for TEs: 't2s' (Posse 1999, default), 'paid' (Poser).
    t2smap_command : :obj:`str`, optional
        The command used to run t2smap. Default is None.

    Other Parameters
    ----------------
    debug : :obj:`bool`, optional
        Whether to run in debugging mode or not. Default is False.
    quiet : :obj:`bool`, optional
        If True, suppress logging/printing of messages. Default is False.

    Notes
    -----
    This workflow writes out several files, which are described below:

    ============================= =================================================
    Filename                      Content
    ============================= =================================================
    T2starmap.nii.gz              Estimated T2* 3D map or 4D timeseries.
                                  Will be a 3D map if ``fitmode`` is 'all' and a
                                  4D timeseries if it is 'ts'.
    S0map.nii.gz                  S0 3D map or 4D timeseries.
    desc-limited_T2starmap.nii.gz Limited T2* map/timeseries. The difference between
                                  the limited and full maps is that, for voxels
                                  affected by dropout where only one echo contains
                                  good data, the full map uses the T2* estimate
                                  from the first two echos, while the limited map
                                  will have a NaN.
    desc-limited_S0map.nii.gz     Limited S0 map/timeseries. The difference between
                                  the limited and full maps is that, for voxels
                                  affected by dropout where only one echo contains
                                  good data, the full map uses the S0 estimate
                                  from the first two echos, while the limited map
                                  will have a NaN.
    desc-optcom_bold.nii.gz       Optimally combined timeseries.
    ============================= =================================================

    References
    ----------
    .. footbibliography::
    """
    out_dir = op.abspath(out_dir)
    if not op.isdir(out_dir):
        os.mkdir(out_dir)

    utils.setup_loggers(quiet=quiet, debug=debug)

    LGR.info(f"Using output directory: {out_dir}")

    # Save command into sh file, if the command-line interface was used
    if t2smap_command is not None:
        command_file = open(os.path.join(out_dir, "t2smap_call.sh"), "w")
        command_file.write(t2smap_command)
        command_file.close()
    else:
        # Get variables passed to function if the tedana command is None
        variables = ", ".join(f"{name}={value}" for name, value in locals().items())
        # From variables, remove everything after ", tedana_command"
        variables = variables.split(", t2smap_command")[0]
        t2smap_command = f"t2smap_workflow({variables})"

    # Save system info to json
    info_dict = utils.get_system_version_info()
    info_dict["Command"] = t2smap_command

    # ensure tes are in appropriate format
    tes = [float(te) for te in tes]
    n_echos = len(tes)

    # coerce data to samples x echos x time array
    if isinstance(data, str):
        data = [data]

    LGR.info(f"Loading input data: {[f for f in data]}")
    catd, ref_img = io.load_data(data, n_echos=n_echos)
    io_generator = io.OutputGenerator(
        ref_img,
        convention=convention,
        out_dir=out_dir,
        prefix=prefix,
        config="auto",
        make_figures=False,
    )
    n_echos = catd.shape[1]
    LGR.debug(f"Resulting data shape: {catd.shape}")

    if mask is None:
        LGR.info(
            "Computing initial mask from the first echo using nilearn's compute_epi_mask function."
        )
        first_echo_img = io.new_nii_like(io_generator.reference_img, catd[:, 0, :])
        mask = compute_epi_mask(first_echo_img)
    else:
<<<<<<< HEAD
        LGR.info('Using user-defined mask')
    mask, masksum = utils.make_adaptive_mask(catd, mask=mask, getsum=True)

    LGR.info('Computing adaptive T2* map')
    if fitmode == 'all':
        (t2s_limited, s0_limited,
         t2s_full, s0_full, r_squared) = decay.fit_decay(
            catd, tes, mask, masksum, fittype)
=======
        LGR.info("Using user-defined mask")
    mask, masksum = utils.make_adaptive_mask(
        catd,
        mask=mask,
        threshold=1,
        methods=masktype,
    )

    LGR.info("Computing adaptive T2* map")
    if fitmode == "all":
        (t2s_limited, s0_limited, t2s_full, s0_full) = decay.fit_decay(
            catd, tes, mask, masksum, fittype
        )
>>>>>>> 461bc381
    else:
        (t2s_limited, s0_limited, t2s_full, s0_full) = decay.fit_decay_ts(
            catd, tes, mask, masksum, fittype
        )

    # set a hard cap for the T2* map/timeseries
    # anything that is 10x higher than the 99.5 %ile will be reset to 99.5 %ile
    cap_t2s = stats.scoreatpercentile(t2s_full.flatten(), 99.5, interpolation_method="lower")
    cap_t2s_sec = utils.millisec2sec(cap_t2s * 10.0)
    LGR.debug(f"Setting cap on T2* map at {cap_t2s_sec:.5f}s")
    t2s_full[t2s_full > cap_t2s * 10] = cap_t2s

    LGR.info("Computing optimal combination")
    # optimally combine data
    data_oc = combine.make_optcom(catd, tes, masksum, t2s=t2s_full, combmode=combmode)

    # clean up numerical errors
    for arr in (data_oc, s0_full, t2s_full):
        np.nan_to_num(arr, copy=False)

    s0_full[s0_full < 0] = 0
    t2s_full[t2s_full < 0] = 0

    io_generator.save_file(
        utils.millisec2sec(t2s_full),
        "t2star img",
    )
    io_generator.save_file(s0_full, "s0 img")
    io_generator.save_file(
        utils.millisec2sec(t2s_limited),
        "limited t2star img",
    )
    io_generator.save_file(
        s0_limited,
        "limited s0 img",
    )
    io_generator.save_file(data_oc, "combined img")

    # Write out BIDS-compatible description file
    derivative_metadata = {
        "Name": "t2smap Outputs",
        "BIDSVersion": "1.5.0",
        "DatasetType": "derivative",
        "GeneratedBy": [
            {
                "Name": "t2smap",
                "Version": __version__,
                "Description": (
                    "A pipeline estimating T2* from multi-echo fMRI data and "
                    "combining data across echoes."
                ),
                "CodeURL": "https://github.com/ME-ICA/tedana",
                "Node": {
                    "Name": info_dict["Node"],
                    "System": info_dict["System"],
                    "Machine": info_dict["Machine"],
                    "Processor": info_dict["Processor"],
                    "Release": info_dict["Release"],
                    "Version": info_dict["Version"],
                },
                "Python": info_dict["Python"],
                "Python_Libraries": info_dict["Python_Libraries"],
                "Command": info_dict["Command"],
            }
        ],
    }

    io_generator.save_file(derivative_metadata, "data description json")
    io_generator.save_self()

    LGR.info("Workflow completed")
    utils.teardown_loggers()


def _main(argv=None):
    """Run the t2smap workflow."""
    if argv:
        # relevant for tests when CLI called with t2smap_cli._main(args)
        t2smap_command = "t2smap " + " ".join(argv)
    else:
        t2smap_command = "t2smap " + " ".join(sys.argv[1:])
    options = _get_parser().parse_args(argv)
    kwargs = vars(options)
    n_threads = kwargs.pop("n_threads")
    n_threads = None if n_threads == -1 else n_threads
    with threadpool_limits(limits=n_threads, user_api=None):
        t2smap_workflow(**kwargs, t2smap_command=t2smap_command)


if __name__ == "__main__":
    _main()<|MERGE_RESOLUTION|>--- conflicted
+++ resolved
@@ -295,16 +295,6 @@
         first_echo_img = io.new_nii_like(io_generator.reference_img, catd[:, 0, :])
         mask = compute_epi_mask(first_echo_img)
     else:
-<<<<<<< HEAD
-        LGR.info('Using user-defined mask')
-    mask, masksum = utils.make_adaptive_mask(catd, mask=mask, getsum=True)
-
-    LGR.info('Computing adaptive T2* map')
-    if fitmode == 'all':
-        (t2s_limited, s0_limited,
-         t2s_full, s0_full, r_squared) = decay.fit_decay(
-            catd, tes, mask, masksum, fittype)
-=======
         LGR.info("Using user-defined mask")
     mask, masksum = utils.make_adaptive_mask(
         catd,
@@ -315,12 +305,11 @@
 
     LGR.info("Computing adaptive T2* map")
     if fitmode == "all":
-        (t2s_limited, s0_limited, t2s_full, s0_full) = decay.fit_decay(
+        (t2s_limited, s0_limited, t2s_full, s0_full, r_squared) = decay.fit_decay(
             catd, tes, mask, masksum, fittype
         )
->>>>>>> 461bc381
     else:
-        (t2s_limited, s0_limited, t2s_full, s0_full) = decay.fit_decay_ts(
+        (t2s_limited, s0_limited, t2s_full, s0_full, r_squared) = decay.fit_decay_ts(
             catd, tes, mask, masksum, fittype
         )
 
