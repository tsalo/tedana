--- conflicted
+++ resolved
@@ -443,7 +443,6 @@
     return op.abspath(op.join(op.dirname(__file__), "resources") + op.sep)
 
 
-<<<<<<< HEAD
 def _check_report_dependencies():
     """Check if dependencies required for reports are installed."""
     try:
@@ -454,8 +453,10 @@
             "Running tedana/ica_reclassify without the --no-reports flag requires extra "
             "dependencies. "
             "Please install tedana with the [reports] dependency group "
-            "(e.g., 'pip install tedana[reports]').")
-=======
+            "(e.g., 'pip install tedana[reports]')."
+        )
+
+
 def get_system_info():
     """Return information about the system tedana is being run on.
 
@@ -473,5 +474,4 @@
         "Version": system_info.version,
         "Machine": system_info.machine,
         "Processor": system_info.processor,
-    }
->>>>>>> 1c3f93e9
+    }