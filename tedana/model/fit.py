--- conflicted
+++ resolved
@@ -7,13 +7,6 @@
 import numpy as np
 import pandas as pd
 from scipy import stats
-<<<<<<< HEAD
-from scipy.special import lpmv
-=======
-import nilearn.image as niimg
-from nilearn._utils import check_niimg
-from nilearn.regions import connected_regions
->>>>>>> e1bc0b64
 
 from tedana import (combine, io, utils)
 
@@ -411,163 +404,4 @@
     if mask is not None:
         betas = utils.unmask(betas, mask)
 
-    return betas
-
-
-<<<<<<< HEAD
-def gscontrol_raw(catd, optcom, n_echos, ref_img, dtrank=4):
-    """
-    Removes global signal from individual echo `catd` and `optcom` time series
-
-    This function uses the spatial global signal estimation approach to
-    to removal global signal out of individual echo time series datasets. The
-    spatial global signal is estimated from the optimally combined data after
-    detrending with a Legendre polynomial basis of `order = 0` and
-    `degree = dtrank`.
-
-    Parameters
-    ----------
-    catd : (S x E x T) array_like
-        Input functional data
-    optcom : (S x T) array_like
-        Optimally combined functional data (i.e., the output of `make_optcom`)
-    n_echos : :obj:`int`
-        Number of echos in data. Should be the same as `E` dimension of `catd`
-    ref_img : :obj:`str` or img_like
-        Reference image to dictate how outputs are saved to disk
-    dtrank : :obj:`int`, optional
-        Specifies degree of Legendre polynomial basis function for estimating
-        spatial global signal. Default: 4
-
-    Returns
-    -------
-    dm_catd : (S x E x T) array_like
-        Input `catd` with global signal removed from time series
-    dm_optcom : (S x T) array_like
-        Input `optcom` with global signal removed from time series
-    """
-    LGR.info('Applying amplitude-based T1 equilibration correction')
-    if catd.shape[0] != optcom.shape[0]:
-        raise ValueError('First dimensions of catd ({0}) and optcom ({1}) do not '
-                         'match'.format(catd.shape[0], optcom.shape[0]))
-    elif catd.shape[1] != n_echos:
-        raise ValueError('Second dimension of catd ({0}) does not match '
-                         'n_echos ({1})'.format(catd.shape[1], n_echos))
-    elif catd.shape[2] != optcom.shape[1]:
-        raise ValueError('Third dimension of catd ({0}) does not match '
-                         'second dimension of optcom '
-                         '({1})'.format(catd.shape[2], optcom.shape[1]))
-
-    # Legendre polynomial basis for denoising
-    bounds = np.linspace(-1, 1, optcom.shape[-1])
-    Lmix = np.column_stack([lpmv(0, vv, bounds) for vv in range(dtrank)])
-
-    # compute mean, std, mask local to this function
-    # inefficient, but makes this function a bit more modular
-    Gmu = optcom.mean(axis=-1)  # temporal mean
-    Gmask = Gmu != 0
-
-    # find spatial global signal
-    dat = optcom[Gmask] - Gmu[Gmask][:, np.newaxis]
-    sol = np.linalg.lstsq(Lmix, dat.T, rcond=None)[0]  # Legendre basis for detrending
-    detr = dat - np.dot(sol.T, Lmix.T)[0]
-    sphis = (detr).min(axis=1)
-    sphis -= sphis.mean()
-    io.filewrite(utils.unmask(sphis, Gmask), 'T1gs', ref_img)
-
-    # find time course ofc the spatial global signal
-    # make basis with the Legendre basis
-    glsig = np.linalg.lstsq(np.atleast_2d(sphis).T, dat, rcond=None)[0]
-    glsig = stats.zscore(glsig, axis=None)
-    np.savetxt('glsig.1D', glsig)
-    glbase = np.hstack([Lmix, glsig.T])
-
-    # Project global signal out of optimally combined data
-    sol = np.linalg.lstsq(np.atleast_2d(glbase), dat.T, rcond=None)[0]
-    tsoc_nogs = dat - np.dot(np.atleast_2d(sol[dtrank]).T,
-                             np.atleast_2d(glbase.T[dtrank])) + Gmu[Gmask][:, np.newaxis]
-
-    io.filewrite(optcom, 'tsoc_orig', ref_img)
-    dm_optcom = utils.unmask(tsoc_nogs, Gmask)
-    io.filewrite(dm_optcom, 'tsoc_nogs', ref_img)
-
-    # Project glbase out of each echo
-    dm_catd = catd.copy()  # don't overwrite catd
-    for echo in range(n_echos):
-        dat = dm_catd[:, echo, :][Gmask]
-        sol = np.linalg.lstsq(np.atleast_2d(glbase), dat.T, rcond=None)[0]
-        e_nogs = dat - np.dot(np.atleast_2d(sol[dtrank]).T,
-                              np.atleast_2d(glbase.T[dtrank]))
-        dm_catd[:, echo, :] = utils.unmask(e_nogs, Gmask)
-
-    return dm_catd, dm_optcom
-=======
-def spatclust(img, min_cluster_size, threshold=None, index=None, mask=None):
-    """
-    Spatially clusters `img`
-
-    Parameters
-    ----------
-    img : str or img_like
-        Image file or object to be clustered
-    min_cluster_size : int
-        Minimum cluster size (in voxels)
-    threshold : float, optional
-        Whether to threshold `img` before clustering
-    index : array_like, optional
-        Whether to extract volumes from `img` for clustering
-    mask : (S,) array_like, optional
-        Boolean array for masking resultant data array
-
-    Returns
-    -------
-    clustered : :obj:`numpy.ndarray`
-        Binarized array (values are 0 or 1) of clustered (and thresholded)
-        `img` data
-    """
-
-    # we need a 4D image for `niimg.iter_img`, below
-    img = niimg.copy_img(check_niimg(img, atleast_4d=True))
-
-    # temporarily set voxel sizes to 1mm isotropic so that `min_cluster_size`
-    # represents the minimum number of voxels we want to be in a cluster,
-    # rather than the minimum size of the desired clusters in mm^3
-    if not np.all(np.abs(np.diag(img.affine)) == 1):
-        img.set_sform(np.sign(img.affine))
-
-    # grab desired volumes from provided image
-    if index is not None:
-        if not isinstance(index, list):
-            index = [index]
-        img = niimg.index_img(img, index)
-
-    # threshold image
-    if threshold is not None:
-        img = niimg.threshold_img(img, float(threshold))
-
-    clout = []
-    for subbrick in niimg.iter_img(img):
-        # `min_region_size` is not inclusive (as in AFNI's `3dmerge`)
-        # subtract one voxel to ensure we aren't hitting this thresholding issue
-        try:
-            clsts = connected_regions(subbrick,
-                                      min_region_size=int(min_cluster_size) - 1,
-                                      smoothing_fwhm=None,
-                                      extract_type='connected_components')[0]
-        # if no clusters are detected we get a TypeError; create a blank 4D
-        # image object as a placeholder instead
-        except TypeError:
-            clsts = niimg.new_img_like(subbrick,
-                                       np.zeros(subbrick.shape + (1,)))
-        # if multiple clusters detected, collapse into one volume
-        clout += [niimg.math_img('np.sum(a, axis=-1)', a=clsts)]
-
-    # convert back to data array and make boolean
-    clustered = utils.load_image(niimg.concat_imgs(clout).get_data()) != 0
-
-    # if mask provided, mask output
-    if mask is not None:
-        clustered = clustered[mask]
-
-    return clustered
->>>>>>> e1bc0b64
+    return betas