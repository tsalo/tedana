"""
PCA and related signal decomposition methods for tedana
"""
import logging
import os.path as op
from numbers import Number

import numpy as np
import pandas as pd
from scipy import stats
from sklearn.decomposition import PCA

from tedana import metrics, utils, io
from tedana.decomposition import ma_pca
from tedana.stats import computefeats2
from tedana.selection import kundu_tedpca

LGR = logging.getLogger(__name__)
RepLGR = logging.getLogger('REPORT')
RefLGR = logging.getLogger('REFERENCES')


def low_mem_pca(data):
    """
    Run Singular Value Decomposition (SVD) on input data.

    Parameters
    ----------
    data : (S [*E] x T) array_like
        Optimally combined (S x T) or full multi-echo (S*E x T) data.

    Returns
    -------
    u : (S [*E] x C) array_like
        Component weight map for each component.
    s : (C,) array_like
        Variance explained for each component.
    v : (C x T) array_like
        Component timeseries.
    """
    from sklearn.decomposition import IncrementalPCA
    ppca = IncrementalPCA(n_components=(data.shape[-1] - 1))
    ppca.fit(data)
    v = ppca.components_.T
    s = ppca.explained_variance_
    u = np.dot(np.dot(data, v), np.diag(1. / s))
    return u, s, v


def tedpca(data_cat, data_oc, combmode, mask, adaptive_mask, t2sG,
           ref_img, tes, algorithm='mdl', kdaw=10., rdaw=1.,
           out_dir='.', verbose=False, low_mem=False):
    """
    Use principal components analysis (PCA) to identify and remove thermal
    noise from multi-echo data.

    Parameters
    ----------
    data_cat : (S x E x T) array_like
        Input functional data
    data_oc : (S x T) array_like
        Optimally combined time series data
    combmode : {'t2s', 'paid'} str
        How optimal combination of echos should be made, where 't2s' indicates
        using the method of Posse 1999 and 'paid' indicates using the method of
        Poser 2006
    mask : (S,) array_like
        Boolean mask array
    adaptive_mask : (S,) array_like
        Array where each value indicates the number of echoes with good signal
        for that voxel. This mask may be thresholded; for example, with values
        less than 3 set to 0.
        For more information on thresholding, see `make_adaptive_mask`.
    t2sG : (S,) array_like
        Map of voxel-wise T2* estimates.
    ref_img : :obj:`str` or img_like
        Reference image to dictate how outputs are saved to disk
    tes : :obj:`list`
        List of echo times associated with `data_cat`, in milliseconds
    algorithm : {'kundu', 'kundu-stabilize', 'mdl', 'aic', 'kic', float}, optional
        Method with which to select components in TEDPCA. PCA
        decomposition with the mdl, kic and aic options are based on a Moving Average
        (stationary Gaussian) process and are ordered from most to least aggressive
        (see Li et al., 2007).
        If a float is provided, then it is assumed to represent percentage of variance
        explained (0-1) to retain from PCA.
        Default is 'mdl'.
    kdaw : :obj:`float`, optional
        Dimensionality augmentation weight for Kappa calculations. Must be a
        non-negative float, or -1 (a special value). Default is 10.
    rdaw : :obj:`float`, optional
        Dimensionality augmentation weight for Rho calculations. Must be a
        non-negative float, or -1 (a special value). Default is 1.
    out_dir : :obj:`str`, optional
        Output directory.
    verbose : :obj:`bool`, optional
        Whether to output files from fitmodels_direct or not. Default: False
    low_mem : :obj:`bool`, optional
        Whether to use incremental PCA (for low-memory systems) or not.
        This is only compatible with the "kundu" or "kundu-stabilize" algorithms.
        Default: False

    Returns
    -------
    kept_data : (S x T) :obj:`numpy.ndarray`
        Dimensionally reduced optimally combined functional data
    n_components : :obj:`int`
        Number of components retained from PCA decomposition

    Notes
    -----
    ======================    =================================================
    Notation                  Meaning
    ======================    =================================================
    :math:`\\kappa`            Component pseudo-F statistic for TE-dependent
                              (BOLD) model.
    :math:`\\rho`              Component pseudo-F statistic for TE-independent
                              (artifact) model.
    :math:`v`                 Voxel
    :math:`V`                 Total number of voxels in mask
    :math:`\\zeta`             Something
    :math:`c`                 Component
    :math:`p`                 Something else
    ======================    =================================================

    Steps:

    1.  Variance normalize either multi-echo or optimally combined data,
        depending on settings.
    2.  Decompose normalized data using PCA or SVD.
    3.  Compute :math:`{\\kappa}` and :math:`{\\rho}`:

            .. math::
                {\\kappa}_c = \\frac{\\sum_{v}^V {\\zeta}_{c,v}^p * \
                      F_{c,v,R_2^*}}{\\sum {\\zeta}_{c,v}^p}

                {\\rho}_c = \\frac{\\sum_{v}^V {\\zeta}_{c,v}^p * \
                      F_{c,v,S_0}}{\\sum {\\zeta}_{c,v}^p}

    4.  Some other stuff. Something about elbows.
    5.  Classify components as thermal noise if they meet both of the
        following criteria:

            - Nonsignificant :math:`{\\kappa}` and :math:`{\\rho}`.
            - Nonsignificant variance explained.

    Outputs:

    This function writes out several files:

<<<<<<< HEAD
    ===========================    =============================================
    Filename                       Content
    ===========================    =============================================
    desc-PCA_decomposition.json    PCA component table
    desc-PCA_mixing.tsv            PCA mixing matrix
    desc-PCA_components.nii.gz     Component weight maps
    ===========================    =============================================
=======
    ======================    =================================================
    Filename                  Content
    ======================    =================================================
    pca_decomposition.json    PCA component table.
    pca_mixing.tsv            PCA mixing matrix.
    pca_components.nii.gz     Component weight maps.
    ======================    =================================================

    See Also
    --------
    :func:`tedana.utils.make_adaptive_mask` : The function used to create the ``adaptive_mask``
                                              parameter.
>>>>>>> 38973633
    """
    if algorithm == 'kundu':
        alg_str = ("followed by the Kundu component selection decision "
                   "tree (Kundu et al., 2013)")
        RefLGR.info("Kundu, P., Brenowitz, N. D., Voon, V., Worbe, Y., "
                    "Vértes, P. E., Inati, S. J., ... & Bullmore, E. T. "
                    "(2013). Integrated strategy for improving functional "
                    "connectivity mapping using multiecho fMRI. Proceedings "
                    "of the National Academy of Sciences, 110(40), "
                    "16187-16192.")
    elif algorithm == 'kundu-stabilize':
        alg_str = ("followed by the 'stabilized' Kundu component "
                   "selection decision tree (Kundu et al., 2013)")
        RefLGR.info("Kundu, P., Brenowitz, N. D., Voon, V., Worbe, Y., "
                    "Vértes, P. E., Inati, S. J., ... & Bullmore, E. T. "
                    "(2013). Integrated strategy for improving functional "
                    "connectivity mapping using multiecho fMRI. Proceedings "
                    "of the National Academy of Sciences, 110(40), "
                    "16187-16192.")
    elif isinstance(algorithm, Number):
        alg_str = (
            "in which the number of components was determined based on a "
            "variance explained threshold")
    else:
        alg_str = ("based on the PCA component estimation with a Moving Average"
                   "(stationary Gaussian) process (Li et al., 2007)")
        RefLGR.info("Li, Y.O., Adalı, T. and Calhoun, V.D., (2007). "
                    "Estimating the number of independent components for "
                    "functional magnetic resonance imaging data. "
                    "Human brain mapping, 28(11), pp.1251-1266.")

    RepLGR.info("Principal component analysis {0} was applied to "
                "the optimally combined data for dimensionality "
                "reduction.".format(alg_str))

    n_samp, n_echos, n_vols = data_cat.shape

    LGR.info('Computing PCA of optimally combined multi-echo data')
    data = data_oc[mask, :]

    data_z = ((data.T - data.T.mean(axis=0)) / data.T.std(axis=0)).T  # var normalize ts
    data_z = (data_z - data_z.mean()) / data_z.std()  # var normalize everything

    if algorithm in ['mdl', 'aic', 'kic']:
        data_img = io.new_nii_like(ref_img, utils.unmask(data, mask))
        mask_img = io.new_nii_like(ref_img, mask.astype(int))
        voxel_comp_weights, varex, varex_norm, comp_ts = ma_pca.ma_pca(
            data_img, mask_img, algorithm)
    elif isinstance(algorithm, Number):
        ppca = PCA(copy=False, n_components=algorithm, svd_solver="full")
        ppca.fit(data_z)
        comp_ts = ppca.components_.T
        varex = ppca.explained_variance_
        voxel_comp_weights = np.dot(np.dot(data_z, comp_ts),
                                    np.diag(1. / varex))
        varex_norm = varex / varex.sum()
    elif low_mem:
        voxel_comp_weights, varex, comp_ts = low_mem_pca(data_z)
        varex_norm = varex / varex.sum()
    else:
        ppca = PCA(copy=False, n_components=(n_vols - 1))
        ppca.fit(data_z)
        comp_ts = ppca.components_.T
        varex = ppca.explained_variance_
        voxel_comp_weights = np.dot(np.dot(data_z, comp_ts),
                                    np.diag(1. / varex))
        varex_norm = varex / varex.sum()

    # Compute Kappa and Rho for PCA comps
    # Normalize each component's time series
    vTmixN = stats.zscore(comp_ts, axis=0)
    comptable, _, _, _ = metrics.dependence_metrics(
                data_cat, data_oc, comp_ts, adaptive_mask, tes, ref_img,
                reindex=False, mmixN=vTmixN, algorithm=None,
                label='PCA', out_dir=out_dir, verbose=verbose)

    # varex_norm from PCA overrides varex_norm from dependence_metrics,
    # but we retain the original
    comptable['estimated normalized variance explained'] = \
        comptable['normalized variance explained']
    comptable['normalized variance explained'] = varex_norm

    # write component maps to 4D image
    comp_maps = utils.unmask(computefeats2(data_oc, comp_ts, mask), mask)
    io.filewrite(comp_maps, op.join(out_dir, 'desc-PCA_components.nii.gz'), ref_img)

    # Select components using decision tree
    if algorithm == 'kundu':
        comptable = kundu_tedpca(comptable, n_echos, kdaw, rdaw, stabilize=False)
    elif algorithm == 'kundu-stabilize':
        comptable = kundu_tedpca(comptable, n_echos, kdaw, rdaw, stabilize=True)
    else:
        alg_str = "variance explained-based" if isinstance(algorithm, Number) else algorithm
        LGR.info('Selected {0} components with {1} dimensionality '
                 'detection'.format(comptable.shape[0], alg_str))
        comptable['classification'] = 'accepted'
        comptable['rationale'] = ''

    # Save decomposition
    comp_names = [io.add_decomp_prefix(comp, prefix='pca', max_value=comptable.index.max())
                  for comp in comptable.index.values]

    mixing_df = pd.DataFrame(data=comp_ts, columns=comp_names)
    mixing_df.to_csv(op.join(out_dir, 'desc-PCA_mixing.tsv'), sep='\t', index=False)

    comptable['Description'] = 'PCA fit to optimally combined data.'
    mmix_dict = {}
    mmix_dict['Method'] = ('Principal components analysis implemented by '
                           'sklearn. Components are sorted by variance '
                           'explained in descending order. '
                           'Component signs are flipped to best match the '
                           'data.')
    io.save_comptable(comptable, op.join(out_dir, 'desc-PCA_decomposition.json'),
                      label='pca', metadata=mmix_dict)

    acc = comptable[comptable.classification == 'accepted'].index.values
    n_components = acc.size
    voxel_kept_comp_weighted = (voxel_comp_weights[:, acc] * varex[None, acc])
    kept_data = np.dot(voxel_kept_comp_weighted, comp_ts[:, acc].T)

    kept_data = stats.zscore(kept_data, axis=1)  # variance normalize time series
    kept_data = stats.zscore(kept_data, axis=None)  # variance normalize everything

    return kept_data, n_components<|MERGE_RESOLUTION|>--- conflicted
+++ resolved
@@ -148,7 +148,6 @@
 
     This function writes out several files:
 
-<<<<<<< HEAD
     ===========================    =============================================
     Filename                       Content
     ===========================    =============================================
@@ -156,20 +155,11 @@
     desc-PCA_mixing.tsv            PCA mixing matrix
     desc-PCA_components.nii.gz     Component weight maps
     ===========================    =============================================
-=======
-    ======================    =================================================
-    Filename                  Content
-    ======================    =================================================
-    pca_decomposition.json    PCA component table.
-    pca_mixing.tsv            PCA mixing matrix.
-    pca_components.nii.gz     Component weight maps.
-    ======================    =================================================
 
     See Also
     --------
     :func:`tedana.utils.make_adaptive_mask` : The function used to create the ``adaptive_mask``
                                               parameter.
->>>>>>> 38973633
     """
     if algorithm == 'kundu':
         alg_str = ("followed by the Kundu component selection decision "
