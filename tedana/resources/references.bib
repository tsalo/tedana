<<<<<<< HEAD
@article{dupre2021te,
  title   = {TE-dependent analysis of multi-echo fMRI with* tedana},
  author  = {DuPre, Elizabeth and Salo, Taylor and Ahmed, Zaki and Bandettini, Peter A and Bottenhorn, Katherine L and Caballero-Gaudes, C{\'e}sar and Dowdle, Logan T and Gonzalez-Castillo, Javier and Heunis, Stephan and Kundu, Prantik and others},
  journal = {Journal of Open Source Software},
  volume  = {6},
  number  = {66},
  pages   = {3669},
  year    = {2021},
  url     = {https://doi.org/10.21105/joss.03669},
  doi     = {10.21105/joss.03669}
}

@article{kundu2012differentiating,
  title     = {Differentiating BOLD and non-BOLD signals in fMRI time series using multi-echo EPI},
  author    = {Kundu, Prantik and Inati, Souheil J and Evans, Jennifer W and Luh, Wen-Ming and Bandettini, Peter A},
  journal   = {Neuroimage},
  volume    = {60},
  number    = {3},
  pages     = {1759--1770},
  year      = {2012},
  publisher = {Elsevier},
  url       = {https://doi.org/10.1016/j.neuroimage.2011.12.028},
  doi       = {10.1016/j.neuroimage.2011.12.028}
}

@article{kundu2013integrated,
  title     = {Integrated strategy for improving functional connectivity mapping using multiecho fMRI},
  author    = {Kundu, Prantik and Brenowitz, Noah D and Voon, Valerie and Worbe, Yulia and V{\'e}rtes, Petra E and Inati, Souheil J and Saad, Ziad S and Bandettini, Peter A and Bullmore, Edward T},
  journal   = {Proceedings of the National Academy of Sciences},
  volume    = {110},
  number    = {40},
  pages     = {16187--16192},
  year      = {2013},
  publisher = {National Acad Sciences},
  url       = {https://doi.org/10.1073/pnas.1301725110},
  doi       = {10.1073/pnas.1301725110}
}

@software{the_tedana_community_2022_6461353,
  author    = {The tedana Community and
               Ahmed, Zaki and
               Bandettini, Peter A. and
               Bottenhorn, Katherine L. and
               Caballero-Gaudes, César and
               Dowdle, Logan T. and
               DuPre, Elizabeth and
               Gonzalez-Castillo, Javier and
               Handwerker, Dan and
               Heunis, Stephan and
               Kundu, Prantik and
               Laird, Angela R. and
               Markello, Ross and
               Markiewicz, Christopher J. and
               Maullin-Sapey, Thomas and
               Moia, Stefano and
               Salo, Taylor and
               Staden, Isla and
               Teves, Joshua and
               Uruñuela, Eneko and
               Vaziri-Pashkam, Maryam and
               Whitaker, Kirstie},
  title     = {ME-ICA/tedana: 0.0.12},
  month     = apr,
  year      = 2022,
  publisher = {Zenodo},
  version   = {0.0.12},
  doi       = {10.5281/zenodo.6461353},
  url       = {https://doi.org/10.5281/zenodo.6461353}
}

@article{posse1999enhancement,
  title     = {Enhancement of BOLD-contrast sensitivity by single-shot multi-echo functional MR imaging},
  author    = {Posse, Stefan and Wiese, Stefan and Gembris, Daniel and Mathiak, Klaus and Kessler, Christoph and Grosse-Ruyken, Maria-Liisa and Elghahwagi, Barbara and Richards, Todd and Dager, Stephen R and Kiselev, Valerij G},
  journal   = {Magnetic Resonance in Medicine: An Official Journal of the International Society for Magnetic Resonance in Medicine},
  volume    = {42},
  number    = {1},
  pages     = {87--97},
  year      = {1999},
  publisher = {Wiley Online Library},
  url       = {https://doi.org/10.1002/(SICI)1522-2594(199907)42:1<87::AID-MRM13>3.0.CO;2-O},
  doi       = {10.1002/(SICI)1522-2594(199907)42:1<87::AID-MRM13>3.0.CO;2-O}
}

@article{poser2006bold,
  title     = {BOLD contrast sensitivity enhancement and artifact reduction with multiecho EPI: parallel-acquired inhomogeneity-desensitized fMRI},
  author    = {Poser, Benedikt A and Versluis, Maarten J and Hoogduin, Johannes M and Norris, David G},
  journal   = {Magnetic Resonance in Medicine: An Official Journal of the International Society for Magnetic Resonance in Medicine},
  volume    = {55},
  number    = {6},
  pages     = {1227--1235},
  year      = {2006},
  publisher = {Wiley Online Library},
  url       = {https://doi.org/10.1002/mrm.20900},
  doi       = {10.1002/mrm.20900}
}

@misc{sochat2015ttoz,
  author    = {Sochat, Vanessa},
  title     = {TtoZ Original Release},
  month     = oct,
  year      = 2015,
  publisher = {Zenodo},
  doi       = {10.5281/zenodo.32508},
  url       = {https://doi.org/10.5281/zenodo.32508}
}

@article{hughett2008accurate,
  title   = {Accurate computation of the F-to-z and t-to-z transforms for large arguments},
  author  = {Hughett, Paul},
  journal = {Journal of Statistical Software},
  volume  = {23},
  pages   = {1--5},
  year    = {2008},
  url     = {https://doi.org/10.18637/jss.v023.c01},
  doi     = {10.18637/jss.v023.c01}
}

@article{li2007estimating,
  title     = {Estimating the number of independent components for functional magnetic resonance imaging data},
  author    = {Li, Yi-Ou and Adal{\i}, T{\"u}lay and Calhoun, Vince D},
  journal   = {Human brain mapping},
  volume    = {28},
  number    = {11},
  pages     = {1251--1266},
  year      = {2007},
  publisher = {Wiley Online Library},
  url       = {https://doi.org/10.1002/hbm.20359},
  doi       = {10.1002/hbm.20359}
}

@article{van2011numpy,
  title     = {The NumPy array: a structure for efficient numerical computation},
  author    = {Van Der Walt, Stefan and Colbert, S Chris and Varoquaux, Gael},
  journal   = {Computing in science \& engineering},
  volume    = {13},
  number    = {2},
  pages     = {22--30},
  year      = {2011},
  publisher = {IEEE},
  url       = {https://doi.org/10.1109/MCSE.2011.37},
  doi       = {10.1109/MCSE.2011.37}
}

@article{virtanen2020scipy,
  title     = {SciPy 1.0: fundamental algorithms for scientific computing in Python},
  author    = {Virtanen, Pauli and Gommers, Ralf and Oliphant, Travis E and Haberland, Matt and Reddy, Tyler and Cournapeau, David and Burovski, Evgeni and Peterson, Pearu and Weckesser, Warren and Bright, Jonathan and others},
  journal   = {Nature methods},
  volume    = {17},
  number    = {3},
  pages     = {261--272},
  year      = {2020},
  publisher = {Nature Publishing Group},
  url       = {https://doi.org/10.1038/s41592-019-0686-2},
  doi       = {10.1038/s41592-019-0686-2}
}

@inproceedings{mckinney2010data,
  title        = {Data structures for statistical computing in python},
  author       = {McKinney, Wes and others},
  booktitle    = {Proceedings of the 9th Python in Science Conference},
  volume       = {445},
  number       = {1},
  pages        = {51--56},
  year         = {2010},
  organization = {Austin, TX},
  url          = {https://doi.org/10.25080/Majora-92bf1922-00a},
  doi          = {10.25080/Majora-92bf1922-00a}
}

@article{pedregosa2011scikit,
  title     = {Scikit-learn: Machine learning in Python},
  author    = {Pedregosa, Fabian and Varoquaux, Ga{\"e}l and Gramfort, Alexandre and Michel, Vincent and Thirion, Bertrand and Grisel, Olivier and Blondel, Mathieu and Prettenhofer, Peter and Weiss, Ron and Dubourg, Vincent and others},
  journal   = {the Journal of machine Learning research},
  volume    = {12},
  pages     = {2825--2830},
  year      = {2011},
  publisher = {JMLR. org},
  url       = {http://jmlr.org/papers/v12/pedregosa11a.html}
}

@software{brett_matthew_2019_3233118,
  author    = {Brett, Matthew and
               Markiewicz, Christopher J. and
               Hanke, Michael and
               Côté, Marc-Alexandre and
               Cipollini, Ben and
               McCarthy, Paul and
               Cheng, Christopher P. and
               Halchenko, Yaroslav O. and
               Cottaar, Michiel and
               Ghosh, Satrajit and
               Larson, Eric and
               Wassermann, Demian and
               Gerhard, Stephan and
               Lee, Gregory R. and
               Kastman, Erik and
               Rokem, Ariel and
               Madison, Cindee and
               Morency, Félix C. and
               Moloney, Brendan and
               Burns, Christopher and
               Millman, Jarrod and
               Gramfort, Alexandre and
               Leppäkangas, Jaakko and
               Markello, Ross and
               van den Bosch, Jasper J.F. and
               Vincent, Robert D. and
               Subramaniam, Krish and
               Raamana, Pradeep Reddy and
               Nichols, B. Nolan and
               Baker, Eric M. and
               Goncalves, Mathias and
               Hayashi, Soichi and
               Pinsard, Basile and
               Haselgrove, Christian and
               Hymers, Mark and
               Koudoro, Serge and
               Oosterhof, Nikolaas N. and
               Amirbekian, Bago and
               Nimmo-Smith, Ian and
               Nguyen, Ly and
               Reddigari, Samir and
               St-Jean, Samuel and
               Garyfallidis, Eleftherios and
               Varoquaux, Gael and
               Kaczmarzyk, Jakub and
               Legarreta, Jon Haitz and
               Hahn, Kevin S. and
               Hinds, Oliver P. and
               Fauber, Bennet and
               Poline, Jean-Baptiste and
               Stutters, Jon and
               Jordan, Kesshi and
               Cieslak, Matthew and
               Moreno, Miguel Estevan and
               Haenel, Valentin and
               Schwartz, Yannick and
               Thirion, Bertrand and
               Papadopoulos Orfanos, Dimitri and
               Pérez-García, Fernando and
               Solovey, Igor and
               Gonzalez, Ivan and
               Lecher, Justin and
               Leinweber, Katrin and
               Raktivan, Konstantinos and
               Fischer, Peter and
               Gervais, Philippe and
               Gadde, Syam and
               Ballinger, Thomas and
               Roos, Thomas and
               Reddam, Venkateswara Reddy and
               freec84},
  title     = {nipy/nibabel: 2.4.1},
  month     = may,
  year      = 2019,
  publisher = {Zenodo},
  version   = {2.4.1},
  doi       = {10.5281/zenodo.3233118},
  url       = {https://doi.org/10.5281/zenodo.3233118}
}

@article{dice1945measures,
  title     = {Measures of the amount of ecologic association between species},
  author    = {Dice, Lee R},
  journal   = {Ecology},
  volume    = {26},
  number    = {3},
  pages     = {297--302},
  year      = {1945},
  publisher = {JSTOR},
  url       = {https://doi.org/10.2307/1932409},
  doi       = {10.2307/1932409}
}

@article{sorensen1948method,
  title   = {A method of establishing groups of equal amplitude in plant sociology based on similarity of species content and its application to analyses of the vegetation on Danish commons},
  author  = {Sorensen, Th A},
  journal = {Biol. Skar.},
  volume  = {5},
  pages   = {1--34},
  year    = {1948}
}

@software{reback2020pandas,
  author    = {The pandas development team},
  title     = {pandas-dev/pandas: Pandas},
  month     = feb,
  year      = 2020,
  publisher = {Zenodo},
  version   = {latest},
  doi       = {10.5281/zenodo.3509134},
  url       = {https://doi.org/10.5281/zenodo.3509134}
}

@manual{bokehmanual,
  title  = {Bokeh: Python library for interactive visualization},
  author = {{Bokeh Development Team}},
  year   = {2018},
  url    = {https://bokeh.pydata.org/en/latest/}
}

@article{Hunter:2007,
  author    = {Hunter, J. D.},
  title     = {Matplotlib: A 2D graphics environment},
  journal   = {Computing in Science \& Engineering},
  volume    = {9},
  number    = {3},
  pages     = {90--95},
  abstract  = {Matplotlib is a 2D graphics package used for Python for
               application development, interactive scripting, and publication-quality
               image generation across user interfaces and operating systems.},
  publisher = {IEEE COMPUTER SOC},
  doi       = {10.1109/MCSE.2007.55},
  year      = 2007
}

@article{olafsson2015enhanced,
  title     = {Enhanced identification of BOLD-like components with multi-echo simultaneous multi-slice (MESMS) fMRI and multi-echo ICA},
  author    = {Olafsson, Valur and Kundu, Prantik and Wong, Eric C and Bandettini, Peter A and Liu, Thomas T},
  journal   = {Neuroimage},
  volume    = {112},
  pages     = {43--51},
  year      = {2015},
  publisher = {Elsevier},
  url       = {https://doi.org/10.1016/j.neuroimage.2015.02.052},
  doi       = {10.1016/j.neuroimage.2015.02.052}
}


@article{tedana_decision_trees_Oct2023,
  title   = {Decision tree specifications distributed with tedana},
  journal = {temp},
  url     = {temp},
  doi     = {temp}
=======
@article{sorensen1948method,
  author  = {Sorensen, Th A},
  journal = {Biol. Skar.},
  pages   = {1--34},
  title   = {A method of establishing groups of equal amplitude in plant sociology based on similarity of species content and its application to analyses of the vegetation on Danish commons},
  volume  = {5},
  year    = {1948}
}

@article{hughett2008accurate,
  author  = {Hughett, Paul},
  doi     = {10.18637/jss.v023.c01},
  journal = {Journal of Statistical Software},
  pages   = {1--5},
  title   = {Accurate computation of the F-to-z and t-to-z transforms for large arguments},
  url     = {https://doi.org/10.18637/jss.v023.c01},
  volume  = {23},
  year    = {2008}
}

@manual{bokehmanual,
  author = {Bokeh Development Team},
  title  = {Bokeh: Python library for interactive visualization},
  url    = {https://bokeh.pydata.org/en/latest/},
  year   = {2018}
}

@article{poser2006bold,
  author    = {Poser, Benedikt A and Versluis, Maarten J and Hoogduin, Johannes M and Norris, David G},
  doi       = {10.1002/mrm.20900},
  journal   = {Magnetic Resonance in Medicine: An Official Journal of the International Society for Magnetic Resonance in Medicine},
  number    = {6},
  pages     = {1227--1235},
  publisher = {Wiley Online Library},
  title     = {BOLD contrast sensitivity enhancement and artifact reduction with multiecho EPI: parallel-acquired inhomogeneity-desensitized fMRI},
  url       = {https://doi.org/10.1002/mrm.20900},
  volume    = {55},
  year      = {2006}
}

@inproceedings{mckinney2010data,
  author       = {McKinney, Wes and others},
  booktitle    = {Proceedings of the 9th Python in Science Conference},
  doi          = {10.25080/Majora-92bf1922-00a},
  number       = {1},
  organization = {Austin, TX},
  pages        = {51--56},
  title        = {Data structures for statistical computing in python},
  url          = {https://doi.org/10.25080/Majora-92bf1922-00a},
  volume       = {445},
  year         = {2010}
}

@article{kundu2012differentiating,
  author    = {Kundu, Prantik and Inati, Souheil J and Evans, Jennifer W and Luh, Wen-Ming and Bandettini, Peter A},
  doi       = {10.1016/j.neuroimage.2011.12.028},
  journal   = {Neuroimage},
  number    = {3},
  pages     = {1759--1770},
  publisher = {Elsevier},
  title     = {Differentiating BOLD and non-BOLD signals in fMRI time series using multi-echo EPI},
  url       = {https://doi.org/10.1016/j.neuroimage.2011.12.028},
  volume    = {60},
  year      = {2012}
}

@article{posse1999enhancement,
  author    = {Posse, Stefan and Wiese, Stefan and Gembris, Daniel and Mathiak, Klaus and Kessler, Christoph and Grosse-Ruyken, Maria-Liisa and Elghahwagi, Barbara and Richards, Todd and Dager, Stephen R and Kiselev, Valerij G},
  doi       = {10.1002/(SICI)1522-2594(199907)42:1<87::AID-MRM13>3.0.CO;2-O},
  journal   = {Magnetic Resonance in Medicine: An Official Journal of the International Society for Magnetic Resonance in Medicine},
  number    = {1},
  pages     = {87--97},
  publisher = {Wiley Online Library},
  title     = {Enhancement of BOLD-contrast sensitivity by single-shot multi-echo functional MR imaging},
  url       = {https://doi.org/10.1002/(SICI)1522-2594(199907)42:1<87::AID-MRM13>3.0.CO;2-O},
  volume    = {42},
  year      = {1999}
}

@article{li2007estimating,
  author    = {Li, Yi-Ou and Adal{\i}, T{\"u}lay and Calhoun, Vince D},
  doi       = {10.1002/hbm.20359},
  journal   = {Human brain mapping},
  number    = {11},
  pages     = {1251--1266},
  publisher = {Wiley Online Library},
  title     = {Estimating the number of independent components for functional magnetic resonance imaging data},
  url       = {https://doi.org/10.1002/hbm.20359},
  volume    = {28},
  year      = {2007}
}

@article{kundu2013integrated,
  author    = {Kundu, Prantik and Brenowitz, Noah D and Voon, Valerie and Worbe, Yulia and V{\'e}rtes, Petra E and Inati, Souheil J and Saad, Ziad S and Bandettini, Peter A and Bullmore, Edward T},
  doi       = {10.1073/pnas.1301725110},
  journal   = {Proceedings of the National Academy of Sciences},
  number    = {40},
  pages     = {16187--16192},
  publisher = {National Acad Sciences},
  title     = {Integrated strategy for improving functional connectivity mapping using multiecho fMRI},
  url       = {https://doi.org/10.1073/pnas.1301725110},
  volume    = {110},
  year      = {2013}
}

@article{Hunter2007,
  abstract  = {Matplotlib is a 2D graphics package used for Python for
               application development, interactive scripting, and publication-quality
               image generation across user interfaces and operating systems.},
  author    = {Hunter, J. D.},
  doi       = {10.1109/MCSE.2007.55},
  journal   = {Computing in Science \& Engineering},
  number    = {3},
  pages     = {90--95},
  publisher = {IEEE COMPUTER SOC},
  title     = {Matplotlib: A 2D graphics environment},
  volume    = {9},
  year      = 2007
}

@misc{the_tedana_community_2022_6461353,
  author    = {The tedana Community and
               Ahmed, Zaki and
               Bandettini, Peter A. and
               Bottenhorn, Katherine L. and
               Caballero-Gaudes, César and
               Dowdle, Logan T. and
               DuPre, Elizabeth and
               Gonzalez-Castillo, Javier and
               Handwerker, Dan and
               Heunis, Stephan and
               Kundu, Prantik and
               Laird, Angela R. and
               Markello, Ross and
               Markiewicz, Christopher J. and
               Maullin-Sapey, Thomas and
               Moia, Stefano and
               Salo, Taylor and
               Staden, Isla and
               Teves, Joshua and
               Uruñuela, Eneko and
               Vaziri-Pashkam, Maryam and
               Whitaker, Kirstie},
  doi       = {10.5281/zenodo.6461353},
  month     = apr,
  publisher = {Zenodo},
  title     = {ME-ICA/tedana: 0.0.12},
  url       = {https://doi.org/10.5281/zenodo.6461353},
  version   = {0.0.12},
  year      = 2022
}

@article{dice1945measures,
  author    = {Dice, Lee R},
  doi       = {10.2307/1932409},
  journal   = {Ecology},
  number    = {3},
  pages     = {297--302},
  publisher = {JSTOR},
  title     = {Measures of the amount of ecologic association between species},
  url       = {https://doi.org/10.2307/1932409},
  volume    = {26},
  year      = {1945}
}

@misc{brett_matthew_2019_3233118,
  author    = {Brett, Matthew and
               Markiewicz, Christopher J. and
               Hanke, Michael and
               Côté, Marc-Alexandre and
               Cipollini, Ben and
               McCarthy, Paul and
               Cheng, Christopher P. and
               Halchenko, Yaroslav O. and
               Cottaar, Michiel and
               Ghosh, Satrajit and
               Larson, Eric and
               Wassermann, Demian and
               Gerhard, Stephan and
               Lee, Gregory R. and
               Kastman, Erik and
               Rokem, Ariel and
               Madison, Cindee and
               Morency, Félix C. and
               Moloney, Brendan and
               Burns, Christopher and
               Millman, Jarrod and
               Gramfort, Alexandre and
               Leppäkangas, Jaakko and
               Markello, Ross and
               van den Bosch, Jasper J.F. and
               Vincent, Robert D. and
               Subramaniam, Krish and
               Raamana, Pradeep Reddy and
               Nichols, B. Nolan and
               Baker, Eric M. and
               Goncalves, Mathias and
               Hayashi, Soichi and
               Pinsard, Basile and
               Haselgrove, Christian and
               Hymers, Mark and
               Koudoro, Serge and
               Oosterhof, Nikolaas N. and
               Amirbekian, Bago and
               Nimmo-Smith, Ian and
               Nguyen, Ly and
               Reddigari, Samir and
               St-Jean, Samuel and
               Garyfallidis, Eleftherios and
               Varoquaux, Gael and
               Kaczmarzyk, Jakub and
               Legarreta, Jon Haitz and
               Hahn, Kevin S. and
               Hinds, Oliver P. and
               Fauber, Bennet and
               Poline, Jean-Baptiste and
               Stutters, Jon and
               Jordan, Kesshi and
               Cieslak, Matthew and
               Moreno, Miguel Estevan and
               Haenel, Valentin and
               Schwartz, Yannick and
               Thirion, Bertrand and
               Papadopoulos Orfanos, Dimitri and
               Pérez-García, Fernando and
               Solovey, Igor and
               Gonzalez, Ivan and
               Lecher, Justin and
               Leinweber, Katrin and
               Raktivan, Konstantinos and
               Fischer, Peter and
               Gervais, Philippe and
               Gadde, Syam and
               Ballinger, Thomas and
               Roos, Thomas and
               Reddam, Venkateswara Reddy and
               freec84},
  doi       = {10.5281/zenodo.3233118},
  month     = may,
  publisher = {Zenodo},
  title     = {nipy/nibabel: 2.4.1},
  url       = {https://doi.org/10.5281/zenodo.3233118},
  version   = {2.4.1},
  year      = 2019
}

@misc{reback2020pandas,
  author    = {The pandas development team},
  doi       = {10.5281/zenodo.3509134},
  month     = feb,
  publisher = {Zenodo},
  title     = {pandas-dev/pandas: Pandas},
  url       = {https://doi.org/10.5281/zenodo.3509134},
  version   = {latest},
  year      = 2020
}

@article{pedregosa2011scikit,
  author    = {Pedregosa, Fabian and Varoquaux, Ga{\"e}l and Gramfort, Alexandre and Michel, Vincent and Thirion, Bertrand and Grisel, Olivier and Blondel, Mathieu and Prettenhofer, Peter and Weiss, Ron and Dubourg, Vincent and others},
  journal   = {the Journal of machine Learning research},
  pages     = {2825--2830},
  publisher = {JMLR. org},
  title     = {Scikit-learn: Machine learning in Python},
  url       = {http://jmlr.org/papers/v12/pedregosa11a.html},
  volume    = {12},
  year      = {2011}
}

@article{virtanen2020scipy,
  author    = {Virtanen, Pauli and Gommers, Ralf and Oliphant, Travis E and Haberland, Matt and Reddy, Tyler and Cournapeau, David and Burovski, Evgeni and Peterson, Pearu and Weckesser, Warren and Bright, Jonathan and others},
  doi       = {10.1038/s41592-019-0686-2},
  journal   = {Nature methods},
  number    = {3},
  pages     = {261--272},
  publisher = {Nature Publishing Group},
  title     = {SciPy 1.0: fundamental algorithms for scientific computing in Python},
  url       = {https://doi.org/10.1038/s41592-019-0686-2},
  volume    = {17},
  year      = {2020}
}

@article{dupre2021te,
  author  = {DuPre, Elizabeth and Salo, Taylor and Ahmed, Zaki and Bandettini, Peter A and Bottenhorn, Katherine L and Caballero-Gaudes, C{\'e}sar and Dowdle, Logan T and Gonzalez-Castillo, Javier and Heunis, Stephan and Kundu, Prantik and others},
  doi     = {10.21105/joss.03669},
  journal = {Journal of Open Source Software},
  number  = {66},
  pages   = {3669},
  title   = {TE-dependent analysis of multi-echo fMRI with* tedana},
  url     = {https://doi.org/10.21105/joss.03669},
  volume  = {6},
  year    = {2021}
}

@article{van2011numpy,
  author    = {Van Der Walt, Stefan and Colbert, S Chris and Varoquaux, Gael},
  doi       = {10.1109/MCSE.2011.37},
  journal   = {Computing in science \& engineering},
  number    = {2},
  pages     = {22--30},
  publisher = {IEEE},
  title     = {The NumPy array: a structure for efficient numerical computation},
  url       = {https://doi.org/10.1109/MCSE.2011.37},
  volume    = {13},
  year      = {2011}
}

@misc{sochat2015ttoz,
  author    = {Sochat, Vanessa},
  doi       = {10.5281/zenodo.32508},
  month     = oct,
  publisher = {Zenodo},
  title     = {TtoZ Original Release},
  url       = {https://doi.org/10.5281/zenodo.32508},
  year      = 2015
>>>>>>> d0298f20
}<|MERGE_RESOLUTION|>--- conflicted
+++ resolved
@@ -1,339 +1,3 @@
-<<<<<<< HEAD
-@article{dupre2021te,
-  title   = {TE-dependent analysis of multi-echo fMRI with* tedana},
-  author  = {DuPre, Elizabeth and Salo, Taylor and Ahmed, Zaki and Bandettini, Peter A and Bottenhorn, Katherine L and Caballero-Gaudes, C{\'e}sar and Dowdle, Logan T and Gonzalez-Castillo, Javier and Heunis, Stephan and Kundu, Prantik and others},
-  journal = {Journal of Open Source Software},
-  volume  = {6},
-  number  = {66},
-  pages   = {3669},
-  year    = {2021},
-  url     = {https://doi.org/10.21105/joss.03669},
-  doi     = {10.21105/joss.03669}
-}
-
-@article{kundu2012differentiating,
-  title     = {Differentiating BOLD and non-BOLD signals in fMRI time series using multi-echo EPI},
-  author    = {Kundu, Prantik and Inati, Souheil J and Evans, Jennifer W and Luh, Wen-Ming and Bandettini, Peter A},
-  journal   = {Neuroimage},
-  volume    = {60},
-  number    = {3},
-  pages     = {1759--1770},
-  year      = {2012},
-  publisher = {Elsevier},
-  url       = {https://doi.org/10.1016/j.neuroimage.2011.12.028},
-  doi       = {10.1016/j.neuroimage.2011.12.028}
-}
-
-@article{kundu2013integrated,
-  title     = {Integrated strategy for improving functional connectivity mapping using multiecho fMRI},
-  author    = {Kundu, Prantik and Brenowitz, Noah D and Voon, Valerie and Worbe, Yulia and V{\'e}rtes, Petra E and Inati, Souheil J and Saad, Ziad S and Bandettini, Peter A and Bullmore, Edward T},
-  journal   = {Proceedings of the National Academy of Sciences},
-  volume    = {110},
-  number    = {40},
-  pages     = {16187--16192},
-  year      = {2013},
-  publisher = {National Acad Sciences},
-  url       = {https://doi.org/10.1073/pnas.1301725110},
-  doi       = {10.1073/pnas.1301725110}
-}
-
-@software{the_tedana_community_2022_6461353,
-  author    = {The tedana Community and
-               Ahmed, Zaki and
-               Bandettini, Peter A. and
-               Bottenhorn, Katherine L. and
-               Caballero-Gaudes, César and
-               Dowdle, Logan T. and
-               DuPre, Elizabeth and
-               Gonzalez-Castillo, Javier and
-               Handwerker, Dan and
-               Heunis, Stephan and
-               Kundu, Prantik and
-               Laird, Angela R. and
-               Markello, Ross and
-               Markiewicz, Christopher J. and
-               Maullin-Sapey, Thomas and
-               Moia, Stefano and
-               Salo, Taylor and
-               Staden, Isla and
-               Teves, Joshua and
-               Uruñuela, Eneko and
-               Vaziri-Pashkam, Maryam and
-               Whitaker, Kirstie},
-  title     = {ME-ICA/tedana: 0.0.12},
-  month     = apr,
-  year      = 2022,
-  publisher = {Zenodo},
-  version   = {0.0.12},
-  doi       = {10.5281/zenodo.6461353},
-  url       = {https://doi.org/10.5281/zenodo.6461353}
-}
-
-@article{posse1999enhancement,
-  title     = {Enhancement of BOLD-contrast sensitivity by single-shot multi-echo functional MR imaging},
-  author    = {Posse, Stefan and Wiese, Stefan and Gembris, Daniel and Mathiak, Klaus and Kessler, Christoph and Grosse-Ruyken, Maria-Liisa and Elghahwagi, Barbara and Richards, Todd and Dager, Stephen R and Kiselev, Valerij G},
-  journal   = {Magnetic Resonance in Medicine: An Official Journal of the International Society for Magnetic Resonance in Medicine},
-  volume    = {42},
-  number    = {1},
-  pages     = {87--97},
-  year      = {1999},
-  publisher = {Wiley Online Library},
-  url       = {https://doi.org/10.1002/(SICI)1522-2594(199907)42:1<87::AID-MRM13>3.0.CO;2-O},
-  doi       = {10.1002/(SICI)1522-2594(199907)42:1<87::AID-MRM13>3.0.CO;2-O}
-}
-
-@article{poser2006bold,
-  title     = {BOLD contrast sensitivity enhancement and artifact reduction with multiecho EPI: parallel-acquired inhomogeneity-desensitized fMRI},
-  author    = {Poser, Benedikt A and Versluis, Maarten J and Hoogduin, Johannes M and Norris, David G},
-  journal   = {Magnetic Resonance in Medicine: An Official Journal of the International Society for Magnetic Resonance in Medicine},
-  volume    = {55},
-  number    = {6},
-  pages     = {1227--1235},
-  year      = {2006},
-  publisher = {Wiley Online Library},
-  url       = {https://doi.org/10.1002/mrm.20900},
-  doi       = {10.1002/mrm.20900}
-}
-
-@misc{sochat2015ttoz,
-  author    = {Sochat, Vanessa},
-  title     = {TtoZ Original Release},
-  month     = oct,
-  year      = 2015,
-  publisher = {Zenodo},
-  doi       = {10.5281/zenodo.32508},
-  url       = {https://doi.org/10.5281/zenodo.32508}
-}
-
-@article{hughett2008accurate,
-  title   = {Accurate computation of the F-to-z and t-to-z transforms for large arguments},
-  author  = {Hughett, Paul},
-  journal = {Journal of Statistical Software},
-  volume  = {23},
-  pages   = {1--5},
-  year    = {2008},
-  url     = {https://doi.org/10.18637/jss.v023.c01},
-  doi     = {10.18637/jss.v023.c01}
-}
-
-@article{li2007estimating,
-  title     = {Estimating the number of independent components for functional magnetic resonance imaging data},
-  author    = {Li, Yi-Ou and Adal{\i}, T{\"u}lay and Calhoun, Vince D},
-  journal   = {Human brain mapping},
-  volume    = {28},
-  number    = {11},
-  pages     = {1251--1266},
-  year      = {2007},
-  publisher = {Wiley Online Library},
-  url       = {https://doi.org/10.1002/hbm.20359},
-  doi       = {10.1002/hbm.20359}
-}
-
-@article{van2011numpy,
-  title     = {The NumPy array: a structure for efficient numerical computation},
-  author    = {Van Der Walt, Stefan and Colbert, S Chris and Varoquaux, Gael},
-  journal   = {Computing in science \& engineering},
-  volume    = {13},
-  number    = {2},
-  pages     = {22--30},
-  year      = {2011},
-  publisher = {IEEE},
-  url       = {https://doi.org/10.1109/MCSE.2011.37},
-  doi       = {10.1109/MCSE.2011.37}
-}
-
-@article{virtanen2020scipy,
-  title     = {SciPy 1.0: fundamental algorithms for scientific computing in Python},
-  author    = {Virtanen, Pauli and Gommers, Ralf and Oliphant, Travis E and Haberland, Matt and Reddy, Tyler and Cournapeau, David and Burovski, Evgeni and Peterson, Pearu and Weckesser, Warren and Bright, Jonathan and others},
-  journal   = {Nature methods},
-  volume    = {17},
-  number    = {3},
-  pages     = {261--272},
-  year      = {2020},
-  publisher = {Nature Publishing Group},
-  url       = {https://doi.org/10.1038/s41592-019-0686-2},
-  doi       = {10.1038/s41592-019-0686-2}
-}
-
-@inproceedings{mckinney2010data,
-  title        = {Data structures for statistical computing in python},
-  author       = {McKinney, Wes and others},
-  booktitle    = {Proceedings of the 9th Python in Science Conference},
-  volume       = {445},
-  number       = {1},
-  pages        = {51--56},
-  year         = {2010},
-  organization = {Austin, TX},
-  url          = {https://doi.org/10.25080/Majora-92bf1922-00a},
-  doi          = {10.25080/Majora-92bf1922-00a}
-}
-
-@article{pedregosa2011scikit,
-  title     = {Scikit-learn: Machine learning in Python},
-  author    = {Pedregosa, Fabian and Varoquaux, Ga{\"e}l and Gramfort, Alexandre and Michel, Vincent and Thirion, Bertrand and Grisel, Olivier and Blondel, Mathieu and Prettenhofer, Peter and Weiss, Ron and Dubourg, Vincent and others},
-  journal   = {the Journal of machine Learning research},
-  volume    = {12},
-  pages     = {2825--2830},
-  year      = {2011},
-  publisher = {JMLR. org},
-  url       = {http://jmlr.org/papers/v12/pedregosa11a.html}
-}
-
-@software{brett_matthew_2019_3233118,
-  author    = {Brett, Matthew and
-               Markiewicz, Christopher J. and
-               Hanke, Michael and
-               Côté, Marc-Alexandre and
-               Cipollini, Ben and
-               McCarthy, Paul and
-               Cheng, Christopher P. and
-               Halchenko, Yaroslav O. and
-               Cottaar, Michiel and
-               Ghosh, Satrajit and
-               Larson, Eric and
-               Wassermann, Demian and
-               Gerhard, Stephan and
-               Lee, Gregory R. and
-               Kastman, Erik and
-               Rokem, Ariel and
-               Madison, Cindee and
-               Morency, Félix C. and
-               Moloney, Brendan and
-               Burns, Christopher and
-               Millman, Jarrod and
-               Gramfort, Alexandre and
-               Leppäkangas, Jaakko and
-               Markello, Ross and
-               van den Bosch, Jasper J.F. and
-               Vincent, Robert D. and
-               Subramaniam, Krish and
-               Raamana, Pradeep Reddy and
-               Nichols, B. Nolan and
-               Baker, Eric M. and
-               Goncalves, Mathias and
-               Hayashi, Soichi and
-               Pinsard, Basile and
-               Haselgrove, Christian and
-               Hymers, Mark and
-               Koudoro, Serge and
-               Oosterhof, Nikolaas N. and
-               Amirbekian, Bago and
-               Nimmo-Smith, Ian and
-               Nguyen, Ly and
-               Reddigari, Samir and
-               St-Jean, Samuel and
-               Garyfallidis, Eleftherios and
-               Varoquaux, Gael and
-               Kaczmarzyk, Jakub and
-               Legarreta, Jon Haitz and
-               Hahn, Kevin S. and
-               Hinds, Oliver P. and
-               Fauber, Bennet and
-               Poline, Jean-Baptiste and
-               Stutters, Jon and
-               Jordan, Kesshi and
-               Cieslak, Matthew and
-               Moreno, Miguel Estevan and
-               Haenel, Valentin and
-               Schwartz, Yannick and
-               Thirion, Bertrand and
-               Papadopoulos Orfanos, Dimitri and
-               Pérez-García, Fernando and
-               Solovey, Igor and
-               Gonzalez, Ivan and
-               Lecher, Justin and
-               Leinweber, Katrin and
-               Raktivan, Konstantinos and
-               Fischer, Peter and
-               Gervais, Philippe and
-               Gadde, Syam and
-               Ballinger, Thomas and
-               Roos, Thomas and
-               Reddam, Venkateswara Reddy and
-               freec84},
-  title     = {nipy/nibabel: 2.4.1},
-  month     = may,
-  year      = 2019,
-  publisher = {Zenodo},
-  version   = {2.4.1},
-  doi       = {10.5281/zenodo.3233118},
-  url       = {https://doi.org/10.5281/zenodo.3233118}
-}
-
-@article{dice1945measures,
-  title     = {Measures of the amount of ecologic association between species},
-  author    = {Dice, Lee R},
-  journal   = {Ecology},
-  volume    = {26},
-  number    = {3},
-  pages     = {297--302},
-  year      = {1945},
-  publisher = {JSTOR},
-  url       = {https://doi.org/10.2307/1932409},
-  doi       = {10.2307/1932409}
-}
-
-@article{sorensen1948method,
-  title   = {A method of establishing groups of equal amplitude in plant sociology based on similarity of species content and its application to analyses of the vegetation on Danish commons},
-  author  = {Sorensen, Th A},
-  journal = {Biol. Skar.},
-  volume  = {5},
-  pages   = {1--34},
-  year    = {1948}
-}
-
-@software{reback2020pandas,
-  author    = {The pandas development team},
-  title     = {pandas-dev/pandas: Pandas},
-  month     = feb,
-  year      = 2020,
-  publisher = {Zenodo},
-  version   = {latest},
-  doi       = {10.5281/zenodo.3509134},
-  url       = {https://doi.org/10.5281/zenodo.3509134}
-}
-
-@manual{bokehmanual,
-  title  = {Bokeh: Python library for interactive visualization},
-  author = {{Bokeh Development Team}},
-  year   = {2018},
-  url    = {https://bokeh.pydata.org/en/latest/}
-}
-
-@article{Hunter:2007,
-  author    = {Hunter, J. D.},
-  title     = {Matplotlib: A 2D graphics environment},
-  journal   = {Computing in Science \& Engineering},
-  volume    = {9},
-  number    = {3},
-  pages     = {90--95},
-  abstract  = {Matplotlib is a 2D graphics package used for Python for
-               application development, interactive scripting, and publication-quality
-               image generation across user interfaces and operating systems.},
-  publisher = {IEEE COMPUTER SOC},
-  doi       = {10.1109/MCSE.2007.55},
-  year      = 2007
-}
-
-@article{olafsson2015enhanced,
-  title     = {Enhanced identification of BOLD-like components with multi-echo simultaneous multi-slice (MESMS) fMRI and multi-echo ICA},
-  author    = {Olafsson, Valur and Kundu, Prantik and Wong, Eric C and Bandettini, Peter A and Liu, Thomas T},
-  journal   = {Neuroimage},
-  volume    = {112},
-  pages     = {43--51},
-  year      = {2015},
-  publisher = {Elsevier},
-  url       = {https://doi.org/10.1016/j.neuroimage.2015.02.052},
-  doi       = {10.1016/j.neuroimage.2015.02.052}
-}
-
-
-@article{tedana_decision_trees_Oct2023,
-  title   = {Decision tree specifications distributed with tedana},
-  journal = {temp},
-  url     = {temp},
-  doi     = {temp}
-=======
 @article{sorensen1948method,
   author  = {Sorensen, Th A},
   journal = {Biol. Skar.},
@@ -648,5 +312,24 @@
   title     = {TtoZ Original Release},
   url       = {https://doi.org/10.5281/zenodo.32508},
   year      = 2015
->>>>>>> d0298f20
+}
+
+@article{olafsson2015enhanced,
+  title     = {Enhanced identification of BOLD-like components with multi-echo simultaneous multi-slice (MESMS) fMRI and multi-echo ICA},
+  author    = {Olafsson, Valur and Kundu, Prantik and Wong, Eric C and Bandettini, Peter A and Liu, Thomas T},
+  journal   = {Neuroimage},
+  volume    = {112},
+  pages     = {43--51},
+  year      = {2015},
+  publisher = {Elsevier},
+  url       = {https://doi.org/10.1016/j.neuroimage.2015.02.052},
+  doi       = {10.1016/j.neuroimage.2015.02.052}
+}
+
+
+@article{tedana_decision_trees_Oct2023,
+  title   = {Decision tree specifications distributed with tedana},
+  journal = {temp},
+  url     = {temp},
+  doi     = {temp}
 }