{
    "tree_id": "kundu_MEICA27_decision_tree",
    "info": "Following the full decision tree designed by Prantik Kundu",
    "report": "This is based on the criteria of the MEICA v2.5 decision tree \\citep{kundu2013integrated}.",
<<<<<<< HEAD
    "refs": "Kundu 2013",
=======
>>>>>>> bf3392ab
    "necessary_metrics": [
        "kappa",
        "rho",
        "countsigFS0",
        "countsigFT2",
        "dice_FS0",
        "dice_FT2",
        "signal-noise_t",
        "variance explained",
        "d_table_score",
        "countnoise"
    ],
    "generated_metrics": [
        "d_table_score_node20",
        "varex kappa ratio"
    ],
    "intermediate_classifications": [
        "provisionalaccept",
        "unclass_highvar"
    ],
    "classification_tags": [
        "Likely BOLD",
        "Unlikely BOLD",
        "Less likely BOLD",
        "Low variance",
        "Accept borderline",
        "No provisional accept"
    ],
    "nodes": [
        {
            "functionname": "manual_classify",
            "parameters": {
                "new_classification": "unclassified",
                "decide_comps": "all"
            },
            "kwargs": {
                "clear_classification_tags": true,
                "dont_warn_reclassify": true,
                "log_extra_info": "",
                "log_extra_report": "All components are initially labeled as 'unclassified'."
            },
            "_comment": "This step prepares the components to be classified by the decision tree."
        },
        {
            "functionname": "dec_left_op_right",
            "parameters": {
                "if_true": "rejected",
                "if_false": "nochange",
                "decide_comps": "all",
                "op": ">",
                "left": "rho",
                "right": "kappa"
            },
            "kwargs": {
                "tag_if_true": "Unlikely BOLD",
                "log_extra_info": "",
                "log_extra_report": "Any components with rho greater than kappa are rejected."
            },
            "_comment": "Code I002 in premodularized tedana"
        },
        {
            "functionname": "dec_left_op_right",
            "parameters": {
                "if_true": "rejected",
                "if_false": "nochange",
                "decide_comps": "all",
                "op": ">",
                "left": "countsigFS0",
                "right": "countsigFT2"
            },
            "kwargs": {
                "left2": "countsigFT2",
                "op2": ">",
                "right2": 0,
                "tag_if_true": "Unlikely BOLD",
                "log_extra_info": "",
                "log_extra_report": "Any components with more voxels that are significant based on the S0 model's F-statistics than the T2* model's are rejected, as long as there is at least one significant voxel for the T2 model."
            },
            "_comment": "Code I003 in premodularized tedana"
        },
        {
            "functionname": "calc_median",
            "parameters": {
                "decide_comps": "all",
                "metric_name": "variance explained",
                "median_label": "varex"
            },
            "kwargs": {
                "log_extra_info": "",
                "log_extra_report": "The median variance explained is calculated across all components, for later steps."
            }
        },
        {
            "functionname": "dec_left_op_right",
            "parameters": {
                "if_true": "rejected",
                "if_false": "nochange",
                "decide_comps": "all",
                "op": ">",
                "left": "dice_FS0",
                "right": "dice_FT2"
            },
            "kwargs": {
                "left2": "variance explained",
                "op2": ">",
                "right2": "median_varex",
                "tag_if_true": "Unlikely BOLD",
                "log_extra_info": "",
                "log_extra_report": "Any components with higher S0 model beta map-F-statistic map Dice similarity index than T2 model beta map-F-statistic map Dice similarity index and greater than median variance explained are rejected."
            },
            "_comment": "Code I004 in premodularized tedana"
        },
        {
            "functionname": "dec_left_op_right",
            "parameters": {
                "if_true": "rejected",
                "if_false": "nochange",
                "decide_comps": "all",
                "op": ">",
                "left": 0,
                "right": "signal-noise_t"
            },
            "kwargs": {
                "left2": "variance explained",
                "op2": ">",
                "right2": "median_varex",
                "tag_if_true": "Unlikely BOLD",
                "log_extra_info": "",
                "log_extra_report": "Any components with negative t-statistic comparing distribution of T2* model F-statistics from voxels in clusters to those of voxels not in clusters and variance explained greater than median are rejected."
            },
            "_comment": "Code I005 in premodularized tedana"
        },
        {
            "functionname": "calc_kappa_elbow",
            "parameters": {
                "decide_comps": "all"
            },
            "kwargs": {
                "log_extra_info": "",
                "log_extra_report": "The kappa elbow is calculated from all components, for later steps."
            },
            "_comment": ""
        },
        {
            "functionname": "dec_reclassify_high_var_comps",
            "parameters": {
                "decide_comps": "unclassified",
                "new_classification": "unclass_highvar"
            },
            "kwargs": {
                "log_extra_info": "",
                "log_extra_report": "Unclassified components exhibiting a large step down in variance explained are classified as 'unclassified high-variance'."
            },
            "_comment": ""
        },
        {
            "functionname": "calc_rho_elbow",
            "parameters": {
                "decide_comps": "all"
            },
            "kwargs": {
                "subset_decide_comps": "unclassified",
                "rho_elbow_type": "kundu",
                "log_extra_info": "",
                "log_extra_report": "The 'kundu' rho elbow is calculated from all and unclassified components, for later steps."
            },
            "_comment": "This step determines the 'rho elbow' based on the rho values for all of the components, as well as just the unclassified components. It calculates the elbow for each set of components, as well as the F-statistic threshold associated with p < 0.05 given the number of echoes, and then takes the mean of the three values."
        },
        {
            "functionname": "dec_left_op_right",
            "parameters": {
                "if_true": "provisionalaccept",
                "if_false": "nochange",
                "decide_comps": "unclassified",
                "op": ">=",
                "left": "kappa",
                "right": "kappa_elbow_kundu"
            },
            "kwargs": {
                "log_extra_info": "",
                "log_extra_report": "Any unclassified components with kappa greater than or equal to the kappa elbow are provisionally accepted."
            },
            "_comment": ""
        },
        {
            "functionname": "dec_left_op_right",
            "parameters": {
                "if_true": "unclassified",
                "if_false": "nochange",
                "decide_comps": [
                    "provisionalaccept"
                ],
                "op": ">",
                "left": "rho",
                "right": "rho_elbow_kundu"
            },
            "kwargs": {
                "log_extra_info": "",
                "log_extra_report": "Any provisionally accepted components with rho greater than the rho elbow are reset to 'unclassified'."
            }
        },
        {
            "functionname": "dec_classification_doesnt_exist",
            "parameters": {
                "new_classification": "accepted",
                "decide_comps": [
                    "provisionalaccept",
                    "unclassified",
                    "unclass_highvar"
                ],
                "class_comp_exists": "provisionalaccept"
            },
            "kwargs": {
                "at_least_num_exist": 2,
                "tag": "No provisional accept",
                "log_extra_info": "If nothing is provisionally accepted by this point, then rerun ICA & selection. If max iterations of rerunning done, then accept everything not already rejected",
                "log_extra_report": ""
            },
            "_comment": "Code I006 in premodularized tedana"
        },
        {
            "functionname": "calc_varex_thresh",
            "parameters": {
                "decide_comps": "provisionalaccept",
                "thresh_label": "upper",
                "percentile_thresh": 90
            },
            "kwargs": {
                "log_extra_info": "",
                "log_extra_report": "The variance explained upper threshold is calculated as the 90th percentile of variance explained from provisionally accepted components."
            }
        },
        {
            "functionname": "calc_varex_thresh",
            "parameters": {
                "decide_comps": "provisionalaccept",
                "thresh_label": "lower",
                "percentile_thresh": 25
            },
            "kwargs": {
                "log_extra_info": "",
                "log_extra_report": "The variance explained lower threshold is calculated as the 25th percentile of variance explained from provisionally accepted components."
            }
        },
        {
            "functionname": "calc_extend_factor",
            "parameters": {},
            "kwargs": {
                "log_extra_info": "",
                "log_extra_report": "The 'extend factor' is determined based on the number of volumes in the run."
            },
            "_comment": "This is a scaling number that is used for a few thresholds. 2 if fewer than 90 fMRI volumes, 3 if more than 110 and linear in-between"
        },
        {
            "functionname": "calc_max_good_meanmetricrank",
            "parameters": {
                "decide_comps": "provisionalaccept"
            },
            "kwargs": {
                "log_extra_info": "",
                "log_extra_report": "The 'max_good_meanmetricrank' is calculated as the number of provisionally accepted components times the extend factor."
            },
            "_comment": "Number of provisionalaccept components * extend_factor"
        },
        {
            "functionname": "calc_varex_kappa_ratio",
            "parameters": {
                "decide_comps": "provisionalaccept"
            },
            "kwargs": {
                "log_extra_info": "",
                "log_extra_report": "The variance explained-kappa ratio is calculated from the provisionally accepted components, as the maximum kappa minus the minimum kappa, divided by the maximum variance explained minus the minimum variance explained."
            },
            "_comment": "This is used to calculate the new 'varex kappa ratio' column in the component_table"
        },
        {
            "functionname": "dec_left_op_right",
            "parameters": {
                "if_true": "rejected",
                "if_false": "nochange",
                "decide_comps": [
                    "provisionalaccept",
                    "unclassified",
                    "unclass_highvar"
                ],
                "op": ">",
                "left": "d_table_score",
                "right": "max_good_meanmetricrank"
            },
            "kwargs": {
                "op2": ">",
                "left2": "variance explained",
                "right2": "varex_upper_thresh",
                "right2_scale": "extend_factor",
                "tag_if_true": "Less likely BOLD",
                "log_extra_info": "If variance and d_table_scores are high, then reject",
                "log_extra_report": ""
            },
            "_comment": "Code I007 in premodularized tedana. One of several steps that makes it more likely to reject high variance components"
        },
        {
            "functionname": "dec_left_op_right",
            "parameters": {
                "if_true": "accepted",
                "if_false": "nochange",
                "decide_comps": [
                    "provisionalaccept",
                    "unclassified",
                    "unclass_highvar"
                ],
                "op": ">",
                "left": "d_table_score",
                "right": "max_good_meanmetricrank"
            },
            "kwargs": {
                "tag_if_true": "Low variance",
                "op2": "<=",
                "left2": "variance explained",
                "right2": "varex_lower_thresh",
                "op3": "<=",
                "left3": "kappa",
                "right3": "kappa_elbow_kundu",
                "log_extra_info": "If low variance, accept even if bad kappa & d_table_scores",
                "log_extra_report": ""
            },
            "_comment": "Code I008 in premodularized tedana"
        },
        {
            "functionname": "dec_classification_doesnt_exist",
            "parameters": {
                "new_classification": "accepted",
                "decide_comps": [
                    "provisionalaccept",
                    "unclassified",
                    "unclass_highvar"
                ],
                "class_comp_exists": [
                    "unclassified",
                    "unclass_highvar"
                ]
            },
            "kwargs": {
                "tag": "Likely BOLD",
                "log_extra_info": "If nothing left is unclassified, then accept all",
                "log_extra_report": ""
            },
            "_comment": "No code in premodularized tedana"
        },
        {
            "functionname": "calc_revised_meanmetricrank_guesses",
            "parameters": {
                "decide_comps": [
                    "provisionalaccept",
                    "unclassified",
                    "unclass_highvar"
                ]
            },
            "kwargs": {
                "log_extra_info": "",
                "log_extra_report": ""
            },
            "_comment": "Add more here"
        },
        {
            "functionname": "dec_left_op_right",
            "parameters": {
                "if_true": "rejected",
                "if_false": "nochange",
                "decide_comps": [
                    "provisionalaccept",
                    "unclassified",
                    "unclass_highvar"
                ],
                "op": ">",
                "left": "d_table_score_node20",
                "right": "conservative_guess"
            },
            "kwargs": {
                "tag_if_true": "Less likely BOLD",
                "op2": ">",
                "left2": "varex kappa ratio",
                "right2": "extend_factor",
                "right2_scale": 2,
                "op3": ">",
                "left3": "variance explained",
                "right3": "varex_upper_thresh",
                "right3_scale": "extend_factor",
                "log_extra_info": "Reject if a combination of kappa, variance, and other factors are ranked worse than others",
                "log_extra_report": ""
            },
            "_comment": "Code I009 in premodularized tedana. Quirky combination 1 of a bunch of metrics that deal with rejecting some edge cases"
        },
        {
            "functionname": "dec_left_op_right",
            "parameters": {
                "if_true": "rejected",
                "if_false": "nochange",
                "decide_comps": [
                    "provisionalaccept",
                    "unclassified",
                    "unclass_highvar"
                ],
                "op": ">",
                "left": "d_table_score_node20",
                "right": "num_acc_guess"
            },
            "kwargs": {
                "tag_if_true": "Less likely BOLD",
                "right_scale": 0.9,
                "op2": ">",
                "left2": "variance explained",
                "right2": "varex_lower_thresh",
                "right2_scale": "extend_factor",
                "log_extra_info": "Reject if a combination of variance and ranks of other metrics are worse than others",
                "log_extra_report": ""
            },
            "_comment": "Code I010 in premodularized tedana. Quirky combination 2 of a bunch of metrics that deal with rejecting some edge cases"
        },
        {
            "functionname": "calc_varex_thresh",
            "parameters": {
                "decide_comps": [
                    "provisionalaccept",
                    "unclassified",
                    "unclass_highvar"
                ],
                "thresh_label": "new_lower",
                "percentile_thresh": 25
            },
            "kwargs": {
                "num_highest_var_comps": "num_acc_guess",
                "log_extra_info": "",
                "log_extra_report": ""
            }
        },
        {
            "functionname": "dec_left_op_right",
            "parameters": {
                "if_true": "accepted",
                "if_false": "nochange",
                "decide_comps": [
                    "provisionalaccept",
                    "unclassified",
                    "unclass_highvar"
                ],
                "op": ">",
                "left": "d_table_score_node20",
                "right": "num_acc_guess"
            },
            "kwargs": {
                "tag_if_true": "Accept borderline",
                "op2": ">",
                "left2": "variance explained",
                "right2": "varex_new_lower_thresh",
                "log_extra_info": "Accept components with a bad d_table_score, but are at the higher end of the remaining variance so more cautious to not remove",
                "log_extra_report": ""
            },
            "_comment": "Code I011 in premodularized tedana. Yet another quirky criterion, but this one to keep components. In the original tree, varex_new_lower_thresh would be lower than it is here. If there are differences in results, might be worth adding a scaling factor"
        },
        {
            "functionname": "dec_left_op_right",
            "parameters": {
                "if_true": "accepted",
                "if_false": "nochange",
                "decide_comps": [
                    "provisionalaccept",
                    "unclassified",
                    "unclass_highvar"
                ],
                "op": "<=",
                "left": "kappa",
                "right": "kappa_elbow_kundu"
            },
            "kwargs": {
                "tag_if_true": "Accept borderline",
                "op2": ">",
                "left2": "variance explained",
                "right2": "varex_new_lower_thresh",
                "log_extra_info": "For not already rejected components, accept ones below the kappa elbow, but at the higher end of the remaining variance so more cautious to not remove",
                "log_extra_report": ""
            },
            "_comment": "Code I012 in premodularized tedana. Yet another quirky criterion, but this one to keep components. In the original tree, varex_new_lower_thresh might be lower than it is here. If there are differences in results, might be worth adding a scaling factor"
        },
        {
            "functionname": "manual_classify",
            "parameters": {
                "new_classification": "accepted",
                "decide_comps": [
                    "provisionalaccept",
                    "unclassified",
                    "unclass_highvar"
                ]
            },
            "kwargs": {
                "tag": "Likely BOLD",
                "log_extra_info": "Anything still provisional (accepted or rejected) should be accepted",
                "log_extra_report": "All remaining unclassified, unclassified high-variance, or provisionally accepted components are accepted."
            },
            "_comment": "No code in the premodularized tedana"
        }
    ]
}<|MERGE_RESOLUTION|>--- conflicted
+++ resolved
@@ -2,10 +2,6 @@
     "tree_id": "kundu_MEICA27_decision_tree",
     "info": "Following the full decision tree designed by Prantik Kundu",
     "report": "This is based on the criteria of the MEICA v2.5 decision tree \\citep{kundu2013integrated}.",
-<<<<<<< HEAD
-    "refs": "Kundu 2013",
-=======
->>>>>>> bf3392ab
     "necessary_metrics": [
         "kappa",
         "rho",
