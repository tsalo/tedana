--- conflicted
+++ resolved
@@ -167,12 +167,8 @@
         combined = _combine_paid(data, tes)
     else:
         if t2s.ndim == 1:
-<<<<<<< HEAD
             msg = 'Optimally combining data with voxel-wise T2 estimates'
             t2s = t2s[np.newaxis, mask]  # mask out empty voxels/samples
-=======
-            msg = 'Optimally combining data with voxel-wise T2* estimates'
->>>>>>> 518842e7
         else:
             msg = ('Optimally combining data with voxel- and volume-wise T2* '
                    'estimates')
