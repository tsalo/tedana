--- conflicted
+++ resolved
@@ -105,11 +105,7 @@
     WTS = computefeats2(tsoc, mmixN, mask=None)
 
     # compute PSC dataset - shouldn't have to refit data
-<<<<<<< HEAD
-    tsoc_B = get_ls_coeffs(tsoc_dm, mmix, mask=None)
-=======
-    tsoc_B = get_coeffs(tsoc_dm, mmix, mask=None, add_const=False)
->>>>>>> 45e5ad7a
+    tsoc_B = get_ls_coeffs(tsoc_dm, mmix, mask=None, add_const=False)
     del tsoc_dm
     tsoc_Babs = np.abs(tsoc_B)
     PSC = tsoc_B / tsoc.mean(axis=-1, keepdims=True) * 100
@@ -125,16 +121,10 @@
     totvar_norm = (WTS**2).sum()
 
     # compute Betas and means over TEs for TE-dependence analysis
-<<<<<<< HEAD
     betas = get_ls_coeffs(utils.unmask(catd, mask),
-                          mmix,
-                          np.repeat(mask[:, np.newaxis], len(tes), axis=1))
-=======
-    betas = get_coeffs(utils.unmask(catd, mask),
-                       mmix_corrected,
-                       np.repeat(mask[:, np.newaxis], len(tes), axis=1),
-                       add_const=True)
->>>>>>> 45e5ad7a
+                          mmix_corrected,
+                          np.repeat(mask[:, np.newaxis], len(tes), axis=1),
+                          add_const=True)
     betas = betas[mask, ...]
     n_voxels, n_echos, n_components = betas.shape
     mu = catd.mean(axis=-1, dtype=float)
