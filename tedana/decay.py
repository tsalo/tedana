--- conflicted
+++ resolved
@@ -269,7 +269,6 @@
     t2s_full = utils.unmask(t2s_full, mask)
     s0_full = utils.unmask(s0_full, mask)
 
-<<<<<<< HEAD
     # set a hard cap for the T2* map
     # anything that is 10x higher than the 99.5 %ile will be reset to 99.5 %ile
     cap_t2s = stats.scoreatpercentile(t2s_limited.flatten(), 99.5,
@@ -277,10 +276,7 @@
     LGR.debug('Setting cap on T2* map at {:.5f}'.format(cap_t2s * 10))
     t2s_limited[t2s_limited > cap_t2s * 10] = cap_t2s
 
-    return t2s_limited, s0_limited, t2ss, s0vs, t2s_full, s0_full
-=======
     return t2s_limited, s0_limited, t2s_full, s0_full
->>>>>>> ce72cf13
 
 
 def fit_decay_ts(data, tes, mask, adaptive_mask, fittype):
