--- conflicted
+++ resolved
@@ -339,17 +339,10 @@
         data_type = type(data)
         if not isinstance(data, pd.DataFrame):
             raise TypeError(f"data must be pd.Data, not type {data_type}.")
-<<<<<<< HEAD
 
         # Replace blanks with numpy NaN
         deblanked = data.replace("", np.nan)
         deblanked.to_csv(name, sep="\t", lineterminator="\n", na_rep="n/a", index=False)
-=======
-        if versiontuple(pd.__version__) >= versiontuple("1.5.2"):
-            data.to_csv(name, sep="\t", lineterminator="\n", na_rep="n/a", index=False)
-        else:
-            data.to_csv(name, sep="\t", line_terminator="\n", na_rep="n/a", index=False)
->>>>>>> b06f65a0
 
     def save_self(self):
         fname = self.save_file(self.registry, "registry json")
